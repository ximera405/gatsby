--- conflicted
+++ resolved
@@ -1,10 +1,6 @@
 {
   "name": "gatsby-theme-blog-core",
-<<<<<<< HEAD
-  "version": "1.3.15",
-=======
   "version": "1.3.16",
->>>>>>> 02bf0587
   "main": "index.js",
   "author": "christopherbiscardi <chris@christopherbiscardi.com> (@chrisbiscardi)",
   "license": "MIT",
@@ -34,11 +30,7 @@
   },
   "devDependencies": {
     "@mdx-js/react": "^1.5.7",
-<<<<<<< HEAD
-    "gatsby": "^2.20.13",
-=======
     "gatsby": "^2.20.14",
->>>>>>> 02bf0587
     "prettier": "^1.19.1",
     "react": "^16.12.0",
     "react-dom": "^16.12.0"
