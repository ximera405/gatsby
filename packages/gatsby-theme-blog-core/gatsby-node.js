--- conflicted
+++ resolved
@@ -196,10 +196,6 @@
       tags: node.frontmatter.tags || [],
       slug,
       date: node.frontmatter.date,
-<<<<<<< HEAD
-=======
-      keywords: node.frontmatter.keywords || [],
->>>>>>> 5941c620
       image: node.frontmatter.image,
       socialImage: node.frontmatter.socialImage
     }
