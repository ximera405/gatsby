--- conflicted
+++ resolved
@@ -8,10 +8,6 @@
 const fs = require(`fs-extra`)
 const traverse = require(`@babel/traverse`).default
 const t = require(`@babel/types`)
-import {
-  queryPartsFromPath,
-  generateQueryFromString,
-} from "../collection-query-builder"
 
 // Changes something like
 //   `/Users/site/src/pages/foo/[id]/`
@@ -57,11 +53,7 @@
 
       queryString = generateQueryFromString(
         queryAst.quasis[0].value.raw,
-<<<<<<< HEAD
         absolutePath
-=======
-        queryPartsFromPath(absolutePath)
->>>>>>> c5a9191f
       )
     },
   })
