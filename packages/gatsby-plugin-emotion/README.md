# gatsby-plugin-emotion

Provide support for using the css-in-js library
[Emotion](https://github.com/emotion-js/emotion) including server side
rendering.

## Install

```
npm install --save gatsby-plugin-emotion emotion emotion-server react-emotion
```

## How to use

Add the plugin to your `gatsby-config.js`.

```js
<<<<<<< HEAD
plugins: ["gatsby-plugin-emotion"]
=======
module.exports = {
    plugins: [
        {
            resolve: `gatsby-plugin-emotion`,
            options: {
                // Accepts all options defined by `babel-plugin-emotion` plugin.
            }
        }
    ]
];
>>>>>>> 1d9a99b7
```<|MERGE_RESOLUTION|>--- conflicted
+++ resolved
@@ -15,9 +15,6 @@
 Add the plugin to your `gatsby-config.js`.
 
 ```js
-<<<<<<< HEAD
-plugins: ["gatsby-plugin-emotion"]
-=======
 module.exports = {
     plugins: [
         {
@@ -28,5 +25,4 @@
         }
     ]
 ];
->>>>>>> 1d9a99b7
 ```