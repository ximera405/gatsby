--- conflicted
+++ resolved
@@ -10,11 +10,7 @@
 import Helmet from "react-helmet"
 import { useStaticQuery, graphql } from "gatsby"
 
-<<<<<<< HEAD
 function SEO({ description, lang, meta, title, imageSource }) {
-=======
-function SEO({ description, lang, meta, keywords = [], title, imageSource }) {
->>>>>>> de7895df
   const { site } = useStaticQuery(
     graphql`
       query {
