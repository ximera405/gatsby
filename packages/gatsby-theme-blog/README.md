<p align="center">
  <a href="https://www.gatsbyjs.org">
    <img alt="Gatsby" src="https://www.gatsbyjs.org/monogram.svg" width="60" />
  </a>
</p>
<h1 align="center">
  The Gatsby Blog theme
</h1>

A Gatsby theme for creating a blog.

## Installation

### For a new site

If you're creating a new site and want to use the blog theme, you can use the blog theme starter. This will generate a new site that pre-configures use of the blog theme.

```shell
gatsby new my-themed-blog https://github.com/gatsbyjs/gatsby-starter-blog-theme
```

### For an existing site

If you already have a site you'd like to add the blog theme to, you can manually configure it.

1. Install the blog theme

```shell
npm install gatsby-theme-blog
```

2. Add the configuration to your `gatsby-config.js` file

```js
// gatsby-config.js
module.exports = {
  plugins: [
    {
      resolve: `gatsby-theme-blog`,
      options: {
        // basePath defaults to `/`
        basePath: `/blog`,
      },
    },
  ],
}
```

3. Add blog posts to your site by creating `md` or `mdx` files inside `/content/posts`.

   > Note that if you've changed the default `contentPath` in the configuration, you'll want to add your markdown files in the directory specified by that path.

4. Add an image with the file name `avatar` (can be jpg or png) inside the `/assets` directory to include a small image next to the footer on every post page.

> Note that if you've changed the default `assetPath` in the configuration, you'll want to add your asset files in the directory specified by that path.

5. Run your site using `gatsby develop` and navigate to your blog posts. If you used the above configuration, your URL will be `http://localhost:8000/blog`

## Usage

### Theme options

| Key                      | Default value    | Description                                                                                                                                                        |
| ------------------------ | ---------------- | ------------------------------------------------------------------------------------------------------------------------------------------------------------------ |
| `basePath`               | `/`              | Root url for all blog posts                                                                                                                                        |
| `contentPath`            | `content/posts`  | Location of blog posts                                                                                                                                             |
| `assetPath`              | `content/assets` | Location of assets                                                                                                                                                 |
| `mdxOtherwiseConfigured` | `false`          | Set this flag `true` if `gatsby-plugin-mdx` is already configured for your site.                                                                                   |
| `disableThemeUiStyling`  | `false`          | Set this flag `true` if you want to use the blog theme without `gatsby-plugin-theme-ui` styles. Note that styles within the components you can shadow still exist. |

#### Example configuration

```js
// gatsby-config.js
module.exports = {
  plugins: [
    {
      resolve: `gatsby-theme-blog`,
      options: {
        // basePath defaults to `/`
        basePath: `/blog`,
      },
    },
  ],
}
```

### Additional configuration

In addition to the theme options, there are a handful of items you can customize via the `siteMetadata` object in your site's `gatsby-config.js`

```js
// gatsby-config.js
module.exports = {
  siteMetadata: {
    // Used for the site title and SEO
    title: `My Blog Title`,
    // Used to provide alt text for your avatar
    author: `My Name`,
    // Used for SEO
    description: `My site description...`,
    // Used for social links in the root footer
    siteURL: `https://example.com`,
    // Used for resolving images in social cards
    social: [
      {
        name: `Twitter`,
        url: `https://twitter.com/gatsbyjs`,
      },
      {
        name: `GitHub`,
        url: `https://github.com/gatsbyjs`,
      },
    ],
  },
}
```

### Blog Post Fields

The following are the defined blog post fields based on the node interface in the schema

<<<<<<< HEAD
| Field    | Type     |
| -------- | -------- |
| id       | String   |
| title    | String   |
| body     | String   |
| slug     | String   |
| date     | Date     |
| tags     | String[] |
| excerpt  | String   |
| image    | String   |
=======
| Field       | Type     |
| ----------- | -------- |
| id          | String   |
| title       | String   |
| body        | String   |
| slug        | String   |
| date        | Date     |
| tags        | String[] |
| keywords    | String[] |
| excerpt     | String   |
| image       | String   |
| imageAlt    | String   |
| socialImage | String   |

### Image Behavior

Blog posts can include references to images inside frontmatter. Note that this works for a relative path as shown below, or an external URL.

```md
---
title: Hello World (example)
date: 2019-04-15
image: ./some-image.jpg
---
```

`image` refers to the featured image at the top of a post and is not required. It will also appear as the preview image inside a social card. Note that this requires you to set `siteURL` in your `gatsby-config.js` file metadata to your site's domain.

When adding an `image`, `imageAlt` is available to provide alt text for the featured image within the post. If this is not included, it defaults to the post excerpt.

You may want to use a different image for your social card than the one that appears in your blog post. You can do so by setting `socialImage` in frontmatter.
>>>>>>> de7895df
<|MERGE_RESOLUTION|>--- conflicted
+++ resolved
@@ -120,18 +120,6 @@
 
 The following are the defined blog post fields based on the node interface in the schema
 
-<<<<<<< HEAD
-| Field    | Type     |
-| -------- | -------- |
-| id       | String   |
-| title    | String   |
-| body     | String   |
-| slug     | String   |
-| date     | Date     |
-| tags     | String[] |
-| excerpt  | String   |
-| image    | String   |
-=======
 | Field       | Type     |
 | ----------- | -------- |
 | id          | String   |
@@ -140,7 +128,6 @@
 | slug        | String   |
 | date        | Date     |
 | tags        | String[] |
-| keywords    | String[] |
 | excerpt     | String   |
 | image       | String   |
 | imageAlt    | String   |
@@ -162,5 +149,4 @@
 
 When adding an `image`, `imageAlt` is available to provide alt text for the featured image within the post. If this is not included, it defaults to the post excerpt.
 
-You may want to use a different image for your social card than the one that appears in your blog post. You can do so by setting `socialImage` in frontmatter.
->>>>>>> de7895df
+You may want to use a different image for your social card than the one that appears in your blog post. You can do so by setting `socialImage` in frontmatter.