import prefetchHelper from "./prefetch"
import emitter from "./emitter"
import { setMatchPaths, findPath, findMatchPath } from "./find-path"

/**
 * Available resource loading statuses
 */
export const PageResourceStatus = {
  /**
   * At least one of critical resources failed to load
   */
  Error: `error`,
  /**
   * Resources loaded successfully
   */
  Success: `success`,
}

const preferDefault = m => (m && m.default) || m

const stripSurroundingSlashes = s => {
  s = s[0] === `/` ? s.slice(1) : s
  s = s.endsWith(`/`) ? s.slice(0, -1) : s
  return s
}

const createPageDataUrl = path => {
  const fixedPath = path === `/` ? `index` : stripSurroundingSlashes(path)
  return `${__PATH_PREFIX__}/page-data/${fixedPath}/page-data.json`
}

const doFetch = (url, method = `GET`) =>
  new Promise((resolve, reject) => {
    const req = new XMLHttpRequest()
    req.open(method, url, true)
    req.onreadystatechange = () => {
      if (req.readyState == 4) {
        resolve(req)
      }
    }
    req.send(null)
  })

const loadPageDataJson = loadObj => {
  const { pagePath, retries = 0 } = loadObj
  const url = createPageDataUrl(pagePath)
  return doFetch(url).then(req => {
    const { status, responseText } = req

    // Handle 200
    if (status === 200) {
      try {
        const jsonPayload = JSON.parse(responseText)
        if (jsonPayload.path === undefined) {
          throw new Error(`not a valid pageData response`)
        }

        return Object.assign(loadObj, {
          status: PageResourceStatus.Success,
          payload: jsonPayload,
        })
      } catch (err) {
        // continue regardless of error
      }
    }

    // Handle 404
    if (status === 404 || status === 200) {
      // If the request was for a 404 page and it doesn't exist, we're done
      if (pagePath === `/404.html`) {
        return Object.assign(loadObj, {
          status: PageResourceStatus.Error,
        })
      }

      // Need some code here to cache the 404 request. In case
      // multiple loadPageDataJsons result in 404s
      return loadPageDataJson(
        Object.assign(loadObj, { pagePath: `/404.html`, notFound: true })
      )
    }

    // handle 500 response (Unrecoverable)
    if (status === 500) {
      return Object.assign(loadObj, {
        status: PageResourceStatus.Error,
      })
    }

    // Handle everything else, including status === 0, and 503s. Should retry
    if (retries < 3) {
      return loadPageDataJson(Object.assign(loadObj, { retries: retries + 1 }))
    }

    // Retried 3 times already, result is an error.
    return Object.assign(loadObj, {
      status: PageResourceStatus.Error,
    })
  })
}

const doesConnectionSupportPrefetch = () => {
  if (
    `connection` in navigator &&
    typeof navigator.connection !== `undefined`
  ) {
    if ((navigator.connection.effectiveType || ``).includes(`2g`)) {
      return false
    }
    if (navigator.connection.saveData) {
      return false
    }
  }
  return true
}

const toPageResources = (pageData, component = null) => {
  const page = {
    componentChunkName: pageData.componentChunkName,
    path: pageData.path,
    webpackCompilationHash: pageData.webpackCompilationHash,
    matchPath: pageData.matchPath,
  }

  return {
    component,
    json: pageData.result,
    page,
  }
}

export class BaseLoader {
  constructor(loadComponent, matchPaths) {
    // Map of pagePath -> Page. Where Page is an object with: {
    //   status: PageResourceStatus.Success || PageResourceStatus.Error,
    //   payload: PageResources, // undefined if PageResourceStatus.Error
    // }
    // PageResources is {
    //   component,
    //   json: pageData.result,
    //   page: {
    //     componentChunkName,
    //     path,
    //     webpackCompilationHash,
    //   }
    // }
    this.pageDb = new Map()
    this.staticQueryDb = new Map()
    this.inFlightDb = new Map()
    this.pageDataDb = new Map()
    this.prefetchTriggered = new Set()
    this.prefetchCompleted = new Set()
    this.loadComponent = loadComponent
    setMatchPaths(matchPaths)
  }

  setApiRunner(apiRunner) {
    this.apiRunner = apiRunner
    this.prefetchDisabled = apiRunner(`disableCorePrefetching`).some(a => a)
  }

  loadPageDataJson(rawPath) {
    const pagePath = findPath(rawPath)
    if (this.pageDataDb.has(pagePath)) {
      return Promise.resolve(this.pageDataDb.get(pagePath))
    }

    return loadPageDataJson({ pagePath }).then(pageData => {
      this.pageDataDb.set(pagePath, pageData)

      return pageData
    })
  }

  findMatchPath(rawPath) {
    return findMatchPath(rawPath)
  }

  // TODO check all uses of this and whether they use undefined for page resources not exist
  loadPage(rawPath) {
    const pagePath = findPath(rawPath)
    if (this.pageDb.has(pagePath)) {
      const page = this.pageDb.get(pagePath)
      return Promise.resolve(page.payload)
    }
    if (this.inFlightDb.has(pagePath)) {
      return this.inFlightDb.get(pagePath)
    }

    const inFlight = Promise.all([
      this.loadAppData(),
      this.loadPageDataJson(pagePath),
    ])
      .then(allData => {
        const result = allData[1]
        if (result.status === PageResourceStatus.Error) {
          return {
            status: PageResourceStatus.Error,
          }
        }

        let pageData = result.payload
<<<<<<< HEAD
        const { componentChunkName, moduleDependencies } = pageData
        return Promise.all([
          this.loadComponent(componentChunkName),
          ...(moduleDependencies
            ? this.fetchAndEmitModuleDependencies(moduleDependencies)
            : []),
        ]).then(([component]) => {
=======
        const { componentChunkName, staticQueryHashes = [] } = pageData

        const componentChunkPromise = this.loadComponent(
          componentChunkName
        ).then(component => {
>>>>>>> 50dbfd7a
          const finalResult = { createdAt: new Date() }
          let pageResources
          if (!component) {
            finalResult.status = PageResourceStatus.Error
          } else {
            finalResult.status = PageResourceStatus.Success
            if (result.notFound === true) {
              finalResult.notFound = true
            }
            pageData = Object.assign(pageData, {
              webpackCompilationHash: allData[0]
                ? allData[0].webpackCompilationHash
                : ``,
            })
            pageResources = toPageResources(pageData, component)
            finalResult.payload = pageResources
            emitter.emit(`onPostLoadPageResources`, {
              page: pageResources,
              pageResources,
            })
          }
          this.pageDb.set(pagePath, finalResult)
          // undefined if final result is an error
          return pageResources
        })

        const staticQueryBatchPromise = Promise.all(
          staticQueryHashes.map(staticQueryHash => {
            console.log(
              `${pagePath} needs a static query with hash ${staticQueryHash}`
            )

            // TODO: Get from cache

            // TODO: Get in flight Promise

            return doFetch(`/static/d/${staticQueryHash}.json`).then(req => {
              const jsonPayload = JSON.parse(req.responseText)
              console.log(
                `Static query with hash ${staticQueryHash} was fetched`,
                jsonPayload
              )
              // this.staticQueryDb.set(staticQueryHash, jsonPayload)
              return { staticQueryHash, jsonPayload }
            })
          })
        ).then(staticQueryResults => {
          console.log({
            staticQueryResults,
          })
          const staticQueryResultsMap = staticQueryResults.reduce(
            (map, { staticQueryHash, jsonPayload }) => {
              map[staticQueryHash] = jsonPayload
              return map
            },
            {}
          )
          // emitter.emit(`onPostLoadStaticQueryResults`, {
          //   staticQueryResultsMap,
          // })
          this.staticQueryDb.set(pagePath, staticQueryResultsMap)
          return staticQueryResultsMap
        })

        return Promise.all([
          componentChunkPromise,
          staticQueryBatchPromise,
        ]).then(([pageResources, staticQueryResults]) => {
          return {
            ...pageResources,
            staticQueryResults,
          }
        })
      })
      // prefer duplication with then + catch over .finally to prevent problems in ie11 + firefox
      .then(response => {
        this.inFlightDb.delete(pagePath)
        return response
      })
      .catch(err => {
        this.inFlightDb.delete(pagePath)
        throw err
      })

    this.inFlightDb.set(pagePath, inFlight)
    return inFlight
  }

  // returns undefined if loading page ran into errors
  loadPageSync(rawPath) {
    const pagePath = findPath(rawPath)
    if (this.pageDb.has(pagePath) && this.staticQueryDb.has(pagePath)) {
      const pageData = this.pageDb.get(pagePath).payload
      const staticQueryData = this.staticQueryDb.get(pagePath)
      console.log({
        pageData,
        staticQueryData,
      })
      return {
        ...pageData,
        staticQueryData,
      }
    }
    return undefined
  }

  shouldPrefetch(pagePath) {
    // Skip prefetching if we know user is on slow or constrained connection
    if (!doesConnectionSupportPrefetch()) {
      return false
    }

    // Check if the page exists.
    if (this.pageDb.has(pagePath)) {
      return false
    }

    return true
  }

  prefetch(pagePath) {
    if (!this.shouldPrefetch(pagePath)) {
      return false
    }

    // Tell plugins with custom prefetching logic that they should start
    // prefetching this path.
    if (!this.prefetchTriggered.has(pagePath)) {
      this.apiRunner(`onPrefetchPathname`, { pathname: pagePath })
      this.prefetchTriggered.add(pagePath)
    }

    // If a plugin has disabled core prefetching, stop now.
    if (this.prefetchDisabled) {
      return false
    }

    const realPath = findPath(pagePath)
    // Todo make doPrefetch logic cacheable
    // eslint-disable-next-line consistent-return
    this.doPrefetch(realPath).then(() => {
      if (!this.prefetchCompleted.has(pagePath)) {
        this.apiRunner(`onPostPrefetchPathname`, { pathname: pagePath })
        this.prefetchCompleted.add(pagePath)
      }
    })

    return true
  }

  doPrefetch(pagePath) {
    throw new Error(`doPrefetch not implemented`)
  }

  hovering(rawPath) {
    this.loadPage(rawPath)
  }

  getResourceURLsForPathname(rawPath) {
    const pagePath = findPath(rawPath)
    const page = this.pageDataDb.get(pagePath)
    if (page) {
      const pageResources = toPageResources(page.payload)

      return [
        ...createComponentUrls(pageResources.page.componentChunkName),
        createPageDataUrl(pagePath),
      ]
    } else {
      return null
    }
  }

  isPageNotFound(rawPath) {
    const pagePath = findPath(rawPath)
    const page = this.pageDb.get(pagePath)
    return page && page.notFound === true
  }

  loadAppData(retries = 0) {
    return doFetch(`${__PATH_PREFIX__}/page-data/app-data.json`).then(req => {
      const { status, responseText } = req

      let appData

      if (status !== 200 && retries < 3) {
        // Retry 3 times incase of non-200 responses
        return this.loadAppData(retries + 1)
      }

      // Handle 200
      if (status === 200) {
        try {
          const jsonPayload = JSON.parse(responseText)
          if (jsonPayload.webpackCompilationHash === undefined) {
            throw new Error(`not a valid app-data response`)
          }

          appData = jsonPayload
        } catch (err) {
          // continue regardless of error
        }
      }

      return appData
    })
  }

  fetchAndEmitModuleDependencies(moduleDependencies, pagePath) {
    console.log(`fetch modules`, moduleDependencies, pagePath)

    if (!moduleDependencies) {
      return Promise.resolve()
    }

    // in-flight db and all that jazz
    return moduleDependencies.map(moduleId =>
      this.loadComponent(moduleId, `modules`).then(c => {
        emitter.emit(`module-fetched`, {
          moduleId,
          module: c,
        })
        return c
      })
    )
  }
}

const createComponentUrls = componentChunkName =>
  (window.___chunkMapping[componentChunkName] || []).map(
    chunk => __PATH_PREFIX__ + chunk
  )

export class ProdLoader extends BaseLoader {
  constructor(asyncRequires, matchPaths) {
    const loadComponent = (chunkName, key = `components`) =>
      asyncRequires[key][chunkName]
        ? asyncRequires[key][chunkName]()
            .then(preferDefault)
            // loader will handle the case when component is null
            .catch(() => null)
        : Promise.resolve()

    super(loadComponent, matchPaths)
  }

  doPrefetch(pagePath) {
    const pageDataUrl = createPageDataUrl(pagePath)
    return prefetchHelper(pageDataUrl, {
      crossOrigin: `anonymous`,
      as: `fetch`,
    })
      .then(() =>
        // This was just prefetched, so will return a response from
        // the cache instead of making another request to the server
        this.loadPageDataJson(pagePath)
      )
      .then(result => {
        if (result.status !== PageResourceStatus.Success) {
          return Promise.resolve()
        }
        const pageData = result.payload
        const chunkName = pageData.componentChunkName
        const componentUrls = createComponentUrls(chunkName)
        return Promise.all(componentUrls.map(prefetchHelper)).then(
          () => pageData
        )
      })
  }

  loadPageDataJson(rawPath) {
    return super.loadPageDataJson(rawPath).then(data => {
      if (data.notFound) {
        // check if html file exist using HEAD request:
        // if it does we should navigate to it instead of showing 404
        return doFetch(rawPath, `HEAD`).then(req => {
          if (req.status === 200) {
            // page (.html file) actually exist (or we asked for 404 )
            // returning page resources status as errored to trigger
            // regular browser navigation to given page
            return {
              status: PageResourceStatus.Error,
            }
          }

          // if HEAD request wasn't 200, return notFound result
          // and show 404 page
          return data
        })
      }
      return data
    })
  }
}

let instance

export const setLoader = _loader => {
  instance = _loader
}

export const publicLoader = {
  // Deprecated methods. As far as we're aware, these are only used by
  // core gatsby and the offline plugin, however there's a very small
  // chance they're called by others.
  getResourcesForPathname: rawPath => {
    console.warn(
      `Warning: getResourcesForPathname is deprecated. Use loadPage instead`
    )
    return instance.i.loadPage(rawPath)
  },
  getResourcesForPathnameSync: rawPath => {
    console.warn(
      `Warning: getResourcesForPathnameSync is deprecated. Use loadPageSync instead`
    )
    return instance.i.loadPageSync(rawPath)
  },
  enqueue: rawPath => instance.prefetch(rawPath),

  // Real methods
  getResourceURLsForPathname: rawPath =>
    instance.getResourceURLsForPathname(rawPath),
  loadPage: rawPath => instance.loadPage(rawPath),
  loadPageSync: rawPath => instance.loadPageSync(rawPath),
  prefetch: rawPath => instance.prefetch(rawPath),
  isPageNotFound: rawPath => instance.isPageNotFound(rawPath),
  hovering: rawPath => instance.hovering(rawPath),
  loadAppData: () => instance.loadAppData(),
}

export default publicLoader<|MERGE_RESOLUTION|>--- conflicted
+++ resolved
@@ -200,21 +200,14 @@
         }
 
         let pageData = result.payload
-<<<<<<< HEAD
-        const { componentChunkName, moduleDependencies } = pageData
-        return Promise.all([
-          this.loadComponent(componentChunkName),
-          ...(moduleDependencies
-            ? this.fetchAndEmitModuleDependencies(moduleDependencies)
-            : []),
-        ]).then(([component]) => {
-=======
-        const { componentChunkName, staticQueryHashes = [] } = pageData
+
+        const { componentChunkName, staticQueryHashes = [], moduleDependencies = [] } = pageData
+
+        const moduleDependenciesBatchPromise = Promise.all(this.fetchAndEmitModuleDependencies(moduleDependencies))
 
         const componentChunkPromise = this.loadComponent(
           componentChunkName
         ).then(component => {
->>>>>>> 50dbfd7a
           const finalResult = { createdAt: new Date() }
           let pageResources
           if (!component) {
@@ -282,6 +275,8 @@
         return Promise.all([
           componentChunkPromise,
           staticQueryBatchPromise,
+
+          moduleDependenciesBatchPromise,
         ]).then(([pageResources, staticQueryResults]) => {
           return {
             ...pageResources,
@@ -453,9 +448,9 @@
     const loadComponent = (chunkName, key = `components`) =>
       asyncRequires[key][chunkName]
         ? asyncRequires[key][chunkName]()
-            .then(preferDefault)
-            // loader will handle the case when component is null
-            .catch(() => null)
+          .then(preferDefault)
+          // loader will handle the case when component is null
+          .catch(() => null)
         : Promise.resolve()
 
     super(loadComponent, matchPaths)
