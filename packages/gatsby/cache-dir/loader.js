--- conflicted
+++ resolved
@@ -1,34 +1,19 @@
 import pageFinderFactory from "./find-page"
 import emitter from "./emitter"
-<<<<<<< HEAD
-
-=======
 import stripPrefix from "./strip-prefix"
-let findPage
-
-let syncRequires = {}
-let asyncRequires = {}
-let pathScriptsCache = {}
-let resourceStrCache = {}
-let resourceCache = {}
-let pages = []
-// Note we're not actively using the path data atm. There
-// could be future optimizations however around trying to ensure
-// we load all resources for likely-to-be-visited paths.
-let pathArray = []
-let pathCount = {}
-let pathPrefix = ``
-let resourcesArray = []
-let resourcesCount = {}
->>>>>>> f465b38e
+
 const preferDefault = m => (m && m.default) || m
 
 let prefetcher
 let inInitialRender = true
-<<<<<<< HEAD
 let hasFetched = Object.create(null)
 let syncRequires = {}
 let asyncRequires = {}
+let pathPrefix = ``
+let fetchHistory = []
+const failedPaths = {}
+const failedResources = {}
+const MAX_HISTORY = 5
 
 const fetchResource = resourceName => {
   // Find resource
@@ -43,17 +28,31 @@
 
   // Download the resource
   hasFetched[resourceName] = true
-  return resourceFunction()
+  return new Promise(resolve => {
+    const fetchPromise = resourceFunction()
+    let failed = false
+    return fetchPromise
+      .catch(() => {
+        failed = true
+      })
+      .then(() => {
+        fetchHistory.push({
+          resource: resourceName,
+          succeeded: failed,
+        })
+
+        if (!failedResources[resourceName]) {
+          failedResources[resourceName] = failed
+        }
+
+        fetchHistory = fetchHistory.slice(-MAX_HISTORY)
+        console.log(`fetchHistory`, fetchHistory)
+      })
+  })
 }
 
 const getResourceModule = resourceName =>
   fetchResource(resourceName).then(preferDefault)
-=======
-let fetchHistory = []
-const failedPaths = {}
-const failedResources = {}
-const MAX_HISTORY = 5
->>>>>>> f465b38e
 
 // Prefetcher logic
 if (process.env.NODE_ENV === `production`) {
@@ -72,101 +71,6 @@
   })
 }
 
-<<<<<<< HEAD
-// Note we're not actively using the path data atm. There
-// could be future optimizations however around trying to ensure
-// we load all resources for likely-to-be-visited paths.
-// let pathArray = []
-// let pathCount = {}
-
-let resourcesCount = Object.create(null)
-const sortResourcesByCount = (a, b) => {
-  if (resourcesCount[a] > resourcesCount[b]) return 1
-  else if (resourcesCount[a] < resourcesCount[b]) return -1
-  else return 0
-}
-
-let findPage
-let pages = []
-let pathScriptsCache = {}
-let resourcesArray = []
-=======
-const sortResourcesByCount = (a, b) => {
-  if (resourcesCount[a] > resourcesCount[b]) {
-    return 1
-  } else if (resourcesCount[a] < resourcesCount[b]) {
-    return -1
-  } else {
-    return 0
-  }
-}
-
-const sortPagesByCount = (a, b) => {
-  if (pathCount[a] > pathCount[b]) {
-    return 1
-  } else if (pathCount[a] < pathCount[b]) {
-    return -1
-  } else {
-    return 0
-  }
-}
-
-const fetchResource = (resourceName, cb = () => {}) => {
-  if (resourceStrCache[resourceName]) {
-    process.nextTick(() => {
-      cb(null, resourceStrCache[resourceName])
-    })
-  } else {
-    // Find resource
-    let resourceFunction
-    if (resourceName.slice(0, 12) === `component---`) {
-      resourceFunction = asyncRequires.components[resourceName]
-    } else if (resourceName.slice(0, 9) === `layout---`) {
-      resourceFunction = asyncRequires.layouts[resourceName]
-    } else {
-      resourceFunction = asyncRequires.json[resourceName]
-    }
-
-    // Download the resource
-    resourceFunction((err, executeChunk) => {
-      resourceStrCache[resourceName] = executeChunk
-      fetchHistory.push({
-        resource: resourceName,
-        succeeded: !err,
-      })
-
-      if (!failedResources[resourceName]) {
-        failedResources[resourceName] = err
-      }
-
-      fetchHistory = fetchHistory.slice(-MAX_HISTORY)
-      cb(err, executeChunk)
-    })
-  }
-}
-
-const getResourceModule = (resourceName, cb) => {
-  if (resourceCache[resourceName]) {
-    process.nextTick(() => {
-      cb(null, resourceCache[resourceName])
-    })
-  } else if (failedResources[resourceName]) {
-    process.nextTick(() => {
-      cb(failedResources[resourceName])
-    })
-  } else {
-    fetchResource(resourceName, (err, executeChunk) => {
-      if (err) {
-        cb(err)
-      } else {
-        const module = preferDefault(executeChunk())
-        resourceCache[resourceName] = module
-        cb(err, module)
-      }
-    })
-  }
-}
-
 const appearsOnLine = () => {
   const isOnLine = navigator.onLine
   if (typeof isOnLine === `boolean`) {
@@ -193,7 +97,23 @@
   }
 }
 
->>>>>>> f465b38e
+// Note we're not actively using the path data atm. There
+// could be future optimizations however around trying to ensure
+// we load all resources for likely-to-be-visited paths.
+// let pathArray = []
+// let pathCount = {}
+
+let resourcesCount = Object.create(null)
+const sortResourcesByCount = (a, b) => {
+  if (resourcesCount[a] > resourcesCount[b]) return 1
+  else if (resourcesCount[a] < resourcesCount[b]) return -1
+  else return 0
+}
+
+let findPage
+let pages = []
+let pathScriptsCache = {}
+let resourcesArray = []
 let mountOrder = 1
 
 const queue = {
@@ -220,17 +140,9 @@
   addProdRequires: prodRequires => {
     asyncRequires = prodRequires
   },
-<<<<<<< HEAD
 
   dequeue: () => resourcesArray.pop(),
-
-  // dequeue: path => pathArray.pop(),
-
-  enqueue: path => {
-=======
-  dequeue: () => pathArray.pop(),
   enqueue: rawPath => {
->>>>>>> f465b38e
     // Check page exists.
     const path = stripPrefix(rawPath, pathPrefix)
     if (!pages.some(p => p.path === path)) {
@@ -297,6 +209,7 @@
               for (let registration of registrations) {
                 registration.unregister()
               }
+
               window.location.reload()
             }
           })
@@ -316,35 +229,22 @@
       }
       cb(pageResources)
       return pageResources
-<<<<<<< HEAD
     }
     // Production code path
+    if (failedPaths[path]) {
+      handleResourceLoadError(
+        path,
+        `Previously detected load failure for "${path}"`
+      )
+
+      return cb()
+    }
     const page = findPage(path)
 
     if (!page) {
       console.log(`A page wasn't found for "${path}"`)
       return null
     }
-=======
-      // Production code path
-    } else {
-      if (failedPaths[path]) {
-        handleResourceLoadError(
-          path,
-          `Previously detected load failure for "${path}"`
-        )
-
-        return cb()
-      }
-
-      const page = findPage(path)
-
-      if (!page) {
-        handleResourceLoadError(path, `A page wasn't found for "${path}"`)
-
-        return cb()
-      }
->>>>>>> f465b38e
 
     // Use the path from the page so the pathScriptsCache uses
     // the normalized path.
@@ -358,10 +258,8 @@
           page,
           pageResources: pathScriptsCache[path],
         })
-<<<<<<< HEAD
-=======
         return pathScriptsCache[path]
-      }
+      })
 
       emitter.emit(`onPreLoadPageResources`, { path })
       // Nope, we need to load resource(s)
@@ -401,26 +299,9 @@
         }
         json = j
         done()
->>>>>>> f465b38e
       })
       return pathScriptsCache[path]
     }
-
-<<<<<<< HEAD
-    emitter.emit(`onPreLoadPageResources`, { path })
-=======
-      page.layoutComponentChunkName &&
-        getResourceModule(page.layout, (err, l) => {
-          if (err) {
-            handleResourceLoadError(
-              page.path,
-              `Loading the Layout for ${page.path} failed`
-            )
-          }
-          layout = l
-          done()
-        })
->>>>>>> f465b38e
 
     Promise.all([
       getResourceModule(page.componentChunkName),
