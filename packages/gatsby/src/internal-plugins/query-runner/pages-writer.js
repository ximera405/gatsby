const _ = require(`lodash`)
const fs = require(`fs-extra`)

const { store, emitter } = require(`../../redux/`)
<<<<<<< HEAD
import { pathChunkName } from "../../utils/js-chunk-names"
=======
import { generatePathChunkName } from "../../utils/js-chunk-names"
>>>>>>> 8d41f7ac

import { joinPath } from "../../utils/path"

const getLayoutById = layouts => id => layouts.find(l => l.id === id)

// Write out pages information.
const writePages = async () => {
  writtenOnce = true
<<<<<<< HEAD
  const { program, pages } = store.getState()

=======
  let { program, pages, layouts } = store.getState()
>>>>>>> 8d41f7ac
  // Write out pages.json
  const pagesData = pages.reduce(
    (mem, { path, matchPath, componentChunkName, layout, jsonName }) => {
      const layoutOjb = getLayoutById(layouts)(layout)
      return [
        ...mem,
        {
          componentChunkName,
          layout,
          layoutComponentChunkName: layoutOjb && layoutOjb.componentChunkName,
          jsonName,
          path,
          matchPath,
        },
      ]
    },
    []
  )

  // Get list of components, layouts, and json files.
  let components = []
  let json = []
  let pageLayouts = []

  pages.forEach(p => {
    components.push({
      componentChunkName: p.componentChunkName,
      component: p.component,
    })
    if (p.layout) {
      let layout = getLayoutById(layouts)(p.layout)
      pageLayouts.push(layout)
      json.push({
        jsonName: layout.jsonName,
      })
    }
    json.push({ path: p.path, jsonName: p.jsonName })
  })

<<<<<<< HEAD
  // Add the default layout if it exists.
  if (
    glob.sync(joinPath(program.directory, `src/layouts/index.*`)).length !== 0
  ) {
    layouts.push(`index`)
  }

  layouts = _.uniq(layouts)
=======
  pageLayouts = _.uniq(pageLayouts)
>>>>>>> 8d41f7ac
  components = _.uniqBy(components, c => c.componentChunkName)

  await fs.writeFile(
    joinPath(program.directory, `.cache/pages.json`),
    JSON.stringify(pagesData, null, 4)
  )

  // Create file with sync requires of layouts/components/json files.
  let syncRequires = `// prefer default export if available
const preferDefault = m => m && m.default || m
\n\n`
  syncRequires += `exports.components = {\n${components
    .map(
      c =>
        `  "${c.componentChunkName}": preferDefault(require("${joinPath(
          c.component
        )}"))`
    )
    .join(`,\n`)}
}\n\n`
  syncRequires += `exports.json = {\n${json
    .map(
      j =>
        `  "${j.jsonName}": require("${joinPath(
          program.directory,
          `/.cache/json/`,
          j.jsonName
        )}")`
    )
    .join(`,\n`)}
}\n\n`
  syncRequires += `exports.layouts = {\n${pageLayouts
    .map(
      l =>
        `  "${l.componentChunkName}": preferDefault(require("${l.componentWrapperPath}"))`
    )
    .join(`,\n`)}
}`

  await fs.writeFile(
    `${program.directory}/.cache/sync-requires.js`,
    syncRequires
  )
  // Create file with async requires of layouts/components/json files.
  let asyncRequires = `// prefer default export if available
const preferDefault = m => m && m.default || m
\n`
  asyncRequires += `exports.components = {\n${components
    .map(
      c =>
        `  "${c.componentChunkName}": require("gatsby-module-loader?name=${c.componentChunkName}!${joinPath(
          c.component
        )}")`
    )
    .join(`,\n`)}
}\n\n`
  asyncRequires += `exports.json = {\n${json
    .map(
      j =>
        `  "${j.jsonName}": require("gatsby-module-loader?name=${generatePathChunkName(
          j.path
        )}!${joinPath(program.directory, `/.cache/json/`, j.jsonName)}")`
    )
    .join(`,\n`)}
}\n\n`
  asyncRequires += `exports.layouts = {\n${pageLayouts
    .map(
      l =>
        `  "${l.componentChunkName}": require("gatsby-module-loader?name=${l.componentChunkName}!${l.componentWrapperPath}")`
    )
    .join(`,\n`)}
}`

  await fs.writeFile(
    joinPath(program.directory, `.cache/async-requires.js`),
    asyncRequires
  )

  return
}

exports.writePages = writePages

let writtenOnce = false
let oldPages
const debouncedWritePages = _.debounce(() => {
  if (!writtenOnce || !_.isEqual(oldPages, store.getState().pages)) {
    writePages()
    oldPages = store.getState().pages
  }
}, 250)

emitter.on(`CREATE_PAGE`, () => {
  debouncedWritePages()
})
emitter.on(`DELETE_PAGE_BY_PATH`, () => {
  debouncedWritePages()
})<|MERGE_RESOLUTION|>--- conflicted
+++ resolved
@@ -2,11 +2,7 @@
 const fs = require(`fs-extra`)
 
 const { store, emitter } = require(`../../redux/`)
-<<<<<<< HEAD
-import { pathChunkName } from "../../utils/js-chunk-names"
-=======
 import { generatePathChunkName } from "../../utils/js-chunk-names"
->>>>>>> 8d41f7ac
 
 import { joinPath } from "../../utils/path"
 
@@ -15,12 +11,7 @@
 // Write out pages information.
 const writePages = async () => {
   writtenOnce = true
-<<<<<<< HEAD
-  const { program, pages } = store.getState()
-
-=======
   let { program, pages, layouts } = store.getState()
->>>>>>> 8d41f7ac
   // Write out pages.json
   const pagesData = pages.reduce(
     (mem, { path, matchPath, componentChunkName, layout, jsonName }) => {
@@ -60,18 +51,7 @@
     json.push({ path: p.path, jsonName: p.jsonName })
   })
 
-<<<<<<< HEAD
-  // Add the default layout if it exists.
-  if (
-    glob.sync(joinPath(program.directory, `src/layouts/index.*`)).length !== 0
-  ) {
-    layouts.push(`index`)
-  }
-
-  layouts = _.uniq(layouts)
-=======
   pageLayouts = _.uniq(pageLayouts)
->>>>>>> 8d41f7ac
   components = _.uniqBy(components, c => c.componentChunkName)
 
   await fs.writeFile(
