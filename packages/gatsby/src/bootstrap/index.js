/* @flow */

const _ = require(`lodash`)
const slash = require(`slash`)
const fs = require(`fs-extra`)
const md5File = require(`md5-file/promise`)
const crypto = require(`crypto`)
const del = require(`del`)
const path = require(`path`)
const Promise = require(`bluebird`)
const telemetry = require(`gatsby-telemetry`)

const apiRunnerNode = require(`../utils/api-runner-node`)
const getBrowserslist = require(`../utils/browserslist`)
const { store, emitter } = require(`../redux`)
const loadPlugins = require(`./load-plugins`)
const loadThemes = require(`./load-themes`)
const report = require(`gatsby-cli/lib/reporter`)
const getConfigFile = require(`./get-config-file`)
const tracer = require(`opentracing`).globalTracer()
const preferDefault = require(`./prefer-default`)
const nodeTracking = require(`../db/node-tracking`)
// Add `util.promisify` polyfill for old node versions
require(`util.promisify/shim`)()

// Show stack trace on unhandled promises.
process.on(`unhandledRejection`, (reason, p) => {
  report.panic(reason)
})

const createGraphqlRunner = require(`./graphql-runner`)
const { extractQueries } = require(`../query/query-watcher`)
const requiresWriter = require(`./requires-writer`)
const { writeRedirects } = require(`./redirects-writer`)

// Override console.log to add the source file + line number.
// Useful for debugging if you lose a console.log somewhere.
// Otherwise leave commented out.
// require(`./log-line-function`)

type BootstrapArgs = {
  directory: string,
  prefixPaths?: boolean,
  parentSpan: Object,
}

module.exports = async (args: BootstrapArgs) => {
  const spanArgs = args.parentSpan ? { childOf: args.parentSpan } : {}
  const bootstrapSpan = tracer.startSpan(`bootstrap`, spanArgs)

  // Start plugin runner which listens to the store
  // and invokes Gatsby API based on actions.
  require(`../redux/plugin-runner`)

  const directory = slash(args.directory)

  const program = {
    ...args,
    browserslist: getBrowserslist(directory),
    // Fix program directory path for windows env.
    directory,
  }

  store.dispatch({
    type: `SET_PROGRAM`,
    payload: program,
  })

  // Try opening the site's gatsby-config.js file.
  let activity = report.activityTimer(`open and validate gatsby-configs`, {
    parentSpan: bootstrapSpan,
  })
  activity.start()
  let config = await preferDefault(
    getConfigFile(program.directory, `gatsby-config`)
  )

  // theme gatsby configs can be functions or objects
  if (config && config.__experimentalThemes) {
    // TODO: deprecation message for old __experimentalThemes
    const themes = await loadThemes(config, { useLegacyThemes: true })
    config = themes.config

    store.dispatch({
      type: `SET_RESOLVED_THEMES`,
      payload: themes.themes,
    })
  } else if (config) {
    const plugins = await loadThemes(config, { useLegacyThemes: false })
    config = plugins.config
  }

  if (config && config.polyfill) {
    report.warn(
      `Support for custom Promise polyfills has been removed in Gatsby v2. We only support Babel 7's new automatic polyfilling behavior.`
    )
  }

  store.dispatch({
    type: `SET_SITE_CONFIG`,
    payload: config,
  })

  activity.end()

  activity = report.activityTimer(`load plugins`)
  activity.start()
  const flattenedPlugins = await loadPlugins(config, program.directory)
  activity.end()

  telemetry.decorateEvent(`BUILD_END`, {
    plugins: flattenedPlugins.map(p => `${p.name}@${p.version}`),
  })

  // onPreInit
  activity = report.activityTimer(`onPreInit`, {
    parentSpan: bootstrapSpan,
  })
  activity.start()
  await apiRunnerNode(`onPreInit`, { parentSpan: activity.span })
  activity.end()

  // During builds, delete html and css files from the public directory as we don't want
  // deleted pages and styles from previous builds to stick around.
  if (process.env.NODE_ENV === `production`) {
    activity = report.activityTimer(
      `delete html and css files from previous builds`,
      {
        parentSpan: bootstrapSpan,
      }
    )
    activity.start()
    await del([
      `public/*.{html,css}`,
      `public/**/*.{html,css}`,
      `!public/static`,
      `!public/static/**/*.{html,css}`,
    ])
    activity.end()
  }

  activity = report.activityTimer(`initialize cache`)
  activity.start()
  // Check if any plugins have been updated since our last run. If so
  // we delete the cache is there's likely been changes
  // since the previous run.
  //
  // We do this by creating a hash of all the version numbers of installed
  // plugins, the site's package.json, gatsby-config.js, and gatsby-node.js.
  // The last, gatsby-node.js, is important as many gatsby sites put important
  // logic in there e.g. generating slugs for custom pages.
  const pluginVersions = flattenedPlugins.map(p => p.version)
  const hashes = await Promise.all([
    md5File(`package.json`),
    Promise.resolve(
      md5File(`${program.directory}/gatsby-config.js`).catch(() => {})
    ), // ignore as this file isn't required),
    Promise.resolve(
      md5File(`${program.directory}/gatsby-node.js`).catch(() => {})
    ), // ignore as this file isn't required),
  ])
  const pluginsHash = crypto
    .createHash(`md5`)
    .update(JSON.stringify(pluginVersions.concat(hashes)))
    .digest(`hex`)
  let state = store.getState()
  const oldPluginsHash = state && state.status ? state.status.PLUGINS_HASH : ``

  // Check if anything has changed. If it has, delete the site's .cache
  // directory and tell reducers to empty themselves.
  //
  // Also if the hash isn't there, then delete things just in case something
  // is weird.
  if (oldPluginsHash && pluginsHash !== oldPluginsHash) {
    report.info(report.stripIndent`
      One or more of your plugins have changed since the last time you ran Gatsby. As
      a precaution, we're deleting your site's cache to ensure there's not any stale
      data
    `)
  }
  const cacheDirectory = `${program.directory}/.cache`
  if (!oldPluginsHash || pluginsHash !== oldPluginsHash) {
    try {
      // Attempt to empty dir if remove fails,
      // like when directory is mount point
      await fs.remove(cacheDirectory).catch(() => fs.emptyDir(cacheDirectory))
    } catch (e) {
      report.error(`Failed to remove .cache files.`, e)
    }
    // Tell reducers to delete their data (the store will already have
    // been loaded from the file system cache).
    store.dispatch({
      type: `DELETE_CACHE`,
    })
  }

  // Update the store with the new plugins hash.
  store.dispatch({
    type: `UPDATE_PLUGINS_HASH`,
    payload: pluginsHash,
  })

  // Now that we know the .cache directory is safe, initialize the cache
  // directory.
  await fs.ensureDir(cacheDirectory)

  // Ensure the public/static directory
  await fs.ensureDir(`${program.directory}/public/static`)

  activity.end()

  if (process.env.GATSBY_DB_NODES === `loki`) {
    const loki = require(`../db/loki`)
    // Start the nodes database (in memory loki js with interval disk
    // saves). If data was saved from a previous build, it will be
    // loaded here
    activity = report.activityTimer(`start nodes db`, {
      parentSpan: bootstrapSpan,
    })
    activity.start()
    const dbSaveFile = `${cacheDirectory}/loki/loki.db`
    try {
      await loki.start({
        saveFile: dbSaveFile,
      })
    } catch (e) {
      report.error(
        `Error starting DB. Perhaps try deleting ${path.dirname(dbSaveFile)}`
      )
    }
    activity.end()
  }

  // By now, our nodes database has been loaded, so ensure that we
  // have tracked all inline objects
  nodeTracking.trackDbNodes()

  // Copy our site files to the root of the site.
  activity = report.activityTimer(`copy gatsby files`, {
    parentSpan: bootstrapSpan,
  })
  activity.start()
  const srcDir = `${__dirname}/../../cache-dir`
  const siteDir = cacheDirectory
  const tryRequire = `${__dirname}/../utils/test-require-error.js`
  try {
    await fs.copy(srcDir, siteDir, {
      clobber: true,
    })
    await fs.copy(tryRequire, `${siteDir}/test-require-error.js`, {
      clobber: true,
    })
    await fs.ensureDirSync(`${cacheDirectory}/json`)

    // Ensure .cache/fragments exists and is empty. We want fragments to be
    // added on every run in response to data as fragments can only be added if
    // the data used to create the schema they're dependent on is available.
    await fs.emptyDir(`${cacheDirectory}/fragments`)
  } catch (err) {
    report.panic(`Unable to copy site files to .cache`, err)
  }

  // Find plugins which implement gatsby-browser and gatsby-ssr and write
  // out api-runners for them.
  const hasAPIFile = (env, plugin) => {
    // The plugin loader has disabled SSR APIs for this plugin. Usually due to
    // multiple implementations of an API that can only be implemented once
    if (env === `ssr` && plugin.skipSSR === true) return undefined

    const envAPIs = plugin[`${env}APIs`]

    // Always include gatsby-browser.js files if they exists as they're
    // a handy place to include global styles and other global imports.
    try {
      if (env === `browser`) {
        return slash(
          require.resolve(path.join(plugin.resolve, `gatsby-${env}`))
        )
      }
    } catch (e) {
      // ignore
    }

    if (envAPIs && Array.isArray(envAPIs) && envAPIs.length > 0) {
      return slash(path.join(plugin.resolve, `gatsby-${env}`))
    }
    return undefined
  }

  const ssrPlugins = _.filter(
    flattenedPlugins.map(plugin => {
      return {
        resolve: hasAPIFile(`ssr`, plugin),
        options: plugin.pluginOptions,
      }
    }),
    plugin => plugin.resolve
  )

  const browserPlugins = _.filter(
    flattenedPlugins.map(plugin => {
      return {
        resolve: hasAPIFile(`browser`, plugin),
        options: plugin.pluginOptions,
      }
    }),
    plugin => plugin.resolve
  )

  const browserPluginsRequires = browserPlugins
    .map(
      plugin =>
        `{
      plugin: require('${plugin.resolve}'),
      options: ${JSON.stringify(plugin.options)},
    }`
    )
    .join(`,`)

  const browserAPIRunner = `module.exports = [${browserPluginsRequires}]\n`

  let sSRAPIRunner = ``

  try {
    sSRAPIRunner = fs.readFileSync(`${siteDir}/api-runner-ssr.js`, `utf-8`)
  } catch (err) {
    report.panic(`Failed to read ${siteDir}/api-runner-ssr.js`, err)
  }

  const ssrPluginsRequires = ssrPlugins
    .map(
      plugin =>
        `{
      plugin: require('${plugin.resolve}'),
      options: ${JSON.stringify(plugin.options)},
    }`
    )
    .join(`,`)
  sSRAPIRunner = `var plugins = [${ssrPluginsRequires}]\n${sSRAPIRunner}`

  fs.writeFileSync(
    `${siteDir}/api-runner-browser-plugins.js`,
    browserAPIRunner,
    `utf-8`
  )
  fs.writeFileSync(`${siteDir}/api-runner-ssr.js`, sSRAPIRunner, `utf-8`)

  activity.end()
  /**
   * Start the main bootstrap processes.
   */

  // onPreBootstrap
  activity = report.activityTimer(`onPreBootstrap`)
  activity.start()
  await apiRunnerNode(`onPreBootstrap`)
  activity.end()

  // Source nodes
  activity = report.activityTimer(`source and transform nodes`, {
    parentSpan: bootstrapSpan,
  })
  activity.start()
  await require(`../utils/source-nodes`)({ parentSpan: activity.span })
  activity.end()

  // Create Schema.
  activity = report.activityTimer(`building schema`, {
    parentSpan: bootstrapSpan,
  })
  activity.start()
  await require(`../schema`).build({ parentSpan: activity.span })
  activity.end()

  // Collect resolvable extensions and attach to program.
  const extensions = [`.mjs`, `.js`, `.jsx`, `.wasm`, `.json`]
  // Change to this being an action and plugins implement `onPreBootstrap`
  // for adding extensions.
  const apiResults = await apiRunnerNode(`resolvableExtensions`, {
    traceId: `initial-resolvableExtensions`,
    parentSpan: bootstrapSpan,
  })

  store.dispatch({
    type: `SET_PROGRAM_EXTENSIONS`,
    payload: _.flattenDeep([extensions, apiResults]),
  })

<<<<<<< HEAD
  const graphqlRunner = (query, context = {}) => {
    const {
      schema,
      schemaCustomization: { composer: schemaComposer },
    } = store.getState()
    return graphql(
      schema,
      query,
      context,
      withResolverContext(context, schema, schemaComposer),
      context
    )
  }
=======
  const graphqlRunner = createGraphqlRunner(store, report)
>>>>>>> a3288b8e

  // Collect pages.
  activity = report.activityTimer(`createPages`, {
    parentSpan: bootstrapSpan,
  })
  activity.start()
  await apiRunnerNode(`createPages`, {
    graphql: graphqlRunner,
    traceId: `initial-createPages`,
    waitForCascadingActions: true,
    parentSpan: activity.span,
  })
  activity.end()

  // A variant on createPages for plugins that want to
  // have full control over adding/removing pages. The normal
  // "createPages" API is called every time (during development)
  // that data changes.
  activity = report.activityTimer(`createPagesStatefully`, {
    parentSpan: bootstrapSpan,
  })
  activity.start()
  await apiRunnerNode(`createPagesStatefully`, {
    graphql: graphqlRunner,
    traceId: `initial-createPagesStatefully`,
    waitForCascadingActions: true,
    parentSpan: activity.span,
  })
  activity.end()

  activity = report.activityTimer(`onPreExtractQueries`, {
    parentSpan: bootstrapSpan,
  })
  activity.start()
  await apiRunnerNode(`onPreExtractQueries`, { parentSpan: activity.span })
  activity.end()

  // Update Schema for SitePage.
  activity = report.activityTimer(`update schema`, {
    parentSpan: bootstrapSpan,
  })
  activity.start()
  await require(`../schema`).rebuildWithSitePage({ parentSpan: activity.span })
  activity.end()

  // Extract queries
  activity = report.activityTimer(`extract queries from components`, {
    parentSpan: bootstrapSpan,
  })
  activity.start()
  await extractQueries()
  activity.end()

  // Write out files.
  activity = report.activityTimer(`write out requires`, {
    parentSpan: bootstrapSpan,
  })
  activity.start()
  try {
    await requiresWriter.writeAll(store.getState())
  } catch (err) {
    report.panic(`Failed to write out requires`, err)
  }
  activity.end()

  // Write out redirects.
  activity = report.activityTimer(`write out redirect data`, {
    parentSpan: bootstrapSpan,
  })
  activity.start()
  await writeRedirects()
  activity.end()

  activity = report.activityTimer(`onPostBootstrap`, {
    parentSpan: bootstrapSpan,
  })
  activity.start()
  await apiRunnerNode(`onPostBootstrap`, { parentSpan: activity.span })
  activity.end()

  report.log(``)
  report.info(`bootstrap finished - ${process.uptime().toFixed(3)} s`)
  report.log(``)
  emitter.emit(`BOOTSTRAP_FINISHED`)
  require(`../redux/actions`).boundActionCreators.setProgramStatus(
    `BOOTSTRAP_FINISHED`
  )

  bootstrapSpan.finish()

  return { graphqlRunner }
}<|MERGE_RESOLUTION|>--- conflicted
+++ resolved
@@ -386,23 +386,7 @@
     payload: _.flattenDeep([extensions, apiResults]),
   })
 
-<<<<<<< HEAD
-  const graphqlRunner = (query, context = {}) => {
-    const {
-      schema,
-      schemaCustomization: { composer: schemaComposer },
-    } = store.getState()
-    return graphql(
-      schema,
-      query,
-      context,
-      withResolverContext(context, schema, schemaComposer),
-      context
-    )
-  }
-=======
   const graphqlRunner = createGraphqlRunner(store, report)
->>>>>>> a3288b8e
 
   // Collect pages.
   activity = report.activityTimer(`createPages`, {
