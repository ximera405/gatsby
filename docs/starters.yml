<<<<<<< HEAD
- url: https://gatsby-starter-default-demo.netlify.com/
  repo: https://github.com/gatsbyjs/gatsby-starter-default
  description: official default
=======
- url: https://ghost-balsa.draftbox.co/
  repo: https://github.com/draftbox-co/gatsby-ghost-balsa-starter
  description: A Gatsby starter for creating blogs from headless Ghost CMS.
>>>>>>> 0057e1d5
  tags:
    - Official
  features:
    - Comes with React Helmet for adding site meta tags
    - Includes plugins for offline support out of the box
- url: https://gatsby-starter-blog-demo.netlify.com/
  repo: https://github.com/gatsbyjs/gatsby-starter-blog
  description: official blog
  tags:
    - Official
    - Blog
  features:
    - Basic setup for a full-featured blog
    - Support for an RSS feed
    - Google Analytics support
    - Automatic optimization of images in Markdown posts
    - Support for code syntax highlighting
    - Includes plugins for easy, beautiful typography
    - Includes React Helmet to allow editing site meta tags
    - Includes plugins for offline support out of the box
- url: https://gatsby-starter-hello-world-demo.netlify.com/
  repo: https://github.com/gatsbyjs/gatsby-starter-hello-world
  description: official hello world
  tags:
    - Official
  features:
    - A no-frills Gatsby install
    - No plugins, no boilerplate
    - Great for advanced users
- url: https://gatsby-starter-wordpress-twenty-twenty.netlify.app/
  repo: https://github.com/henrikwirth/gatsby-starter-wordpress-twenty-twenty
  description: A port of the WordPress Twenty Twenty theme to Gatsby.
  tags:
    - Blog
    - CMS:WordPress
    - Styling:Other
    - Pagination
  features:
    - Data sourcing from WordPress
    - Uses WPGraphQL as an API
    - Using the new gatsby-wordpress-source@v4
    - Responsive design
    - Works well with Gatsby Cloud incremental updates
- url: https://22boxes-gatsby-uno.netlify.com/
  repo: https://github.com/iamtherealgd/gatsby-starter-22boxes-uno
  description: A Gatsby starter for creating blogs and showcasing your work
  tags:
    - Blog
    - Portfolio
    - Markdown
    - SEO
  features:
    - Work and About pages
    - Work page with blog type content management
    - Personal webiste to create content and put your portfolio items
    - Landing pages for your work items, not just links
- url: https://gatsby-wordpress-libre.netlify.com/
  repo: https://github.com/armada-inc/gatsby-wordpress-libre-starter
  description: A Gatsby starter for creating blogs from headless WordPress CMS.
  tags:
    - Blog
    - SEO
    - CMS:WordPress
    - Styling:Other
    - Pagination
  features:
    - WordPress Libre 2 skin
    - Data sourcing from headless WordPress
    - Responsive design
    - SEO optimized
    - OpenGraph structured data
    - Twitter Cards meta
    - Sitemap Generation
    - XML Sitemaps
    - Progressive Web App
- url: https://delog-w3layouts.netlify.com/
  repo: https://github.com/W3Layouts/gatsby-starter-delog
  description: A Gatsby Starter built with Netlify CMS to launch your dream blog with a click.
  tags:
    - Blog
    - CMS:Netlify
  features:
    - Simple blog designed for designer and developers
    - Manage Posts with Netlify CMS
    - Option to add featured image and meta description while adding posts
- url: https://styxlab.github.io
  repo: https://github.com/styxlab/gatsby-starter-try-ghost
  description: A Gatsby starter for creating blogs from headless Ghost CMS.
  tags:
    - Blog
    - CMS:Headless
    - SEO
    - Styling:PostCSS
  features:
    - Casper standard Ghost theme
    - Data sourcing from headless Ghost
    - Sticky navigation headers
    - Hover on author avatar
    - Responsive design
    - SEO optimized
    - Styled 404 page
    - OpenGraph structured data
    - Twitter Cards meta
    - Sitemap Generation
    - XML Sitemaps
    - Progressive Web App
    - Offline Support
    - RSS Feed
    - Composable and extensible
- url: https://gatsby-theme-sky-lite.netlify.com
  repo: https://github.com/vim-labs/gatsby-theme-sky-lite-starter
  description: A lightweight GatsbyJS starter with Material-UI and MDX Markdown support.
  tags:
    - Blog
    - Styling:Material
  features:
    - Lightweight
    - Markdown
    - MDX
    - MaterialUI Components
    - React Icons
- url: https://authenticaysh.netlify.com/
  repo: https://github.com/seabeams/gatsby-starter-auth-aws-amplify
  description: Full-featured Auth with AWS Amplify & AWS Cognito
  tags:
    - AWS
    - Authentication
  features:
    - Full-featured AWS Authentication with Cognito
    - Error feedback in forms
    - Password Reset
    - Multi-Factor Authentication
    - Styling with Bootstrap and Sass
- url: https://gatsby-netlify-cms.netlify.com/
  repo: https://github.com/netlify-templates/gatsby-starter-netlify-cms
  description: n/a
  tags:
    - Blog
    - Styling:Bulma
    - CMS:Netlify
  features:
    - A simple blog built with Netlify CMS
    - Basic directory organization
    - Uses Bulma for styling
    - Visit the repo to learn how to set up authentication, and begin modeling your content.
- url: https://vagr9k.github.io/gatsby-advanced-starter/
  repo: https://github.com/Vagr9K/gatsby-advanced-starter
  description: Great for learning about advanced features and their implementations
  tags:
    - Blog
    - Styling:None
  features:
    - Does not contain any UI frameworks
    - Provides only a skeleton
    - Tags
    - Categories
    - Google Analytics
    - Disqus
    - Offline support
    - Web App Manifest
    - SEO
- url: https://vagr9k.github.io/gatsby-material-starter/
  repo: https://github.com/Vagr9K/gatsby-material-starter
  description: n/a
  tags:
    - Styling:Material
  features:
    - React-MD for Material design
    - Sass/SCSS
    - Tags
    - Categories
    - Google Analytics
    - Disqus
    - Offline support
    - Web App Manifest
    - SEO
- url: https://gatsby-advanced-blog-system.danilowoz.now.sh/blog
  repo: https://github.com/danilowoz/gatsby-advanced-blog-system
  description: Create a complete blog from scratch with pagination, categories, featured posts, author, SEO and navigation.
  tags:
    - Pagination
    - Markdown
    - SEO
  features:
    - Pagination;
    - Category and tag pages (with pagination);
    - Category list (with navigation);
    - Featured post;
    - Author page;
    - Next and prev post;
    - SEO component.
- url: https://graphcms.github.io/gatsby-graphcms-tailwindcss-example/
  repo: https://github.com/GraphCMS/gatsby-graphcms-tailwindcss-example
  description: The default Gatsby starter blog with the addition of the gatsby-source-graphql and tailwind dependencies.
  tags:
    - Styling:Tailwind
    - CMS:Headless
  features:
    - Tailwind style library
    - GraphQL source plugin
    - Very simple boilerplate
- url: https://wonism.github.io/
  repo: https://github.com/wonism/gatsby-advanced-blog
  description: n/a
  tags:
    - Portfolio
    - Redux
  features:
    - Blog post listing with previews (image + summary) for each blog post
    - Categories and tags for blog posts with pagination
    - Search post with keyword
    - Put react application / tweet into post
    - Copy some codes in post with clicking button
    - Portfolio
    - Resume
    - Redux for managing statement (with redux-saga / reselect)

- url: https://gatsby-tailwind-emotion-starter.netlify.com/
  repo: https://github.com/muhajirdev/gatsby-tailwind-emotion-starter
  description: A Gatsby Starter with Tailwind CSS + Emotion JS
  tags:
    - Styling:Tailwind
  features:
    - Eslint Airbnb without semicolon and without .jsx extension
    - Offline support
    - Web App Manifest
- url: https://gatsby-starter-redux-firebase.netlify.com/
  repo: https://github.com/muhajirdev/gatsby-starter-redux-firebase
  description: A Gatsby + Redux + Firebase Starter. With Authentication
  tags:
    - Styling:None
    - Firebase
    - Client-side App
  features:
    - Eslint Airbnb without semicolon and without .jsx extension
    - Firebase
    - Web App Manifest
- url: https://dschau.github.io/gatsby-blog-starter-kit/
  repo: https://github.com/dschau/gatsby-blog-starter-kit
  description: n/a
  tags:
    - Blog
  features:
    - Blog post listing with previews for each blog post
    - Navigation between posts with a previous/next post button
    - Tags and tag navigation
- url: https://contentful.github.io/starter-gatsby-blog/
  repo: https://github.com/contentful/starter-gatsby-blog
  description: n/a
  tags:
    - Blog
    - CMS:Contentful
    - CMS:Headless
  features:
    - Based on the Gatsby Starter Blog
    - Includes Contentful Delivery API for production build
    - Includes Contentful Preview API for development
- url: https://react-firebase-authentication.wieruch.com/
  repo: https://github.com/the-road-to-react-with-firebase/react-gatsby-firebase-authentication
  description: n/a
  tags:
    - Firebase
  features:
    - Sign In, Sign Up, Sign Out
    - Password Forget
    - Password Change
    - Protected Routes with Authorization
    - Realtime Database with Users
- url: http://dmwl.net/gatsby-hampton-theme
  repo: https://github.com/davad/gatsby-hampton-theme
  description: n/a
  tags:
    - Styling:CSS-in-JS
  features:
    - Eslint in dev mode with the airbnb config and prettier formatting rules
    - Emotion for CSS-in-JS
    - A basic blog, with posts under src/pages/blog
    - A few basic components (Navigation, Layout, Link wrapper around gatsby-link))
    - Based on gatsby-starter-gatsbytheme
- url: https://orgapp.github.io/gatsby-starter-orga/
  repo: https://github.com/orgapp/gatsby-starter-orga
  description: Want to use org-mode instead of markdown? This is for you.
  tags:
    - Blog
  features:
    - Use org-mode files as source.
    - Generate post pages, can be configured to be file-based or section-based.
    - Generate posts index pages.
- url: http://2column-portfolio.surge.sh/
  repo: https://github.com/praagyajoshi/gatsby-starter-2column-portfolio
  description: n/a
  tags:
    - Portfolio
    - Styling:SCSS
  features:
    - Designed as a minimalistic portfolio website
    - Grid system using flexboxgrid
    - Styled using SCSS
    - Font icons using font-awesome
    - Google Analytics integration
    - Open Sans font using Google Fonts
    - Prerendered Open Graph tags for rich sharing
- url: https://prototypeinteractive.github.io/gatsby-react-boilerplate/
  repo: https://github.com/PrototypeInteractive/gatsby-react-boilerplate
  description: n/a
  tags:
    - Styling:Bootstrap
  features:
    - Basic configuration and folder structure
    - Uses PostCSS and Sass (with autoprefixer and pixrem)
    - Uses Bootstrap 4 grid
    - Leaves the styling to you
    - Uses data from local json files
    - Contains Node.js server code for easy, secure, and fast hosting
- url: http://capricious-spring.surge.sh/
  repo: https://github.com/noahg/gatsby-starter-blog-no-styles
  description: n/a
  tags:
    - Blog
    - Styling:None
  features:
    - Same as official gatsby-starter-blog but with all styling removed
- url: https://gatsby-starter-github-api.netlify.com/
  repo: https://github.com/lundgren2/gatsby-starter-github-api
  description: Single page starter based on gatsby-source-github-api
  tags:
    - Portfolio
    - Onepage
  features:
    - Use your GitHub as your own portfolio site
    - List your GitHub repositories
    - GitHub GraphQL API v4

- url: https://gatsby-starter-bloomer.netlify.com/
  repo: https://github.com/Cethy/gatsby-starter-bloomer
  description: n/a
  tags:
    - Styling:Bulma
  features:
    - Based on gatsby-starter-default
    - Bulma CSS Framework with its Bloomer react components
    - Font-Awesome icons
    - Includes a simple fullscreen hero w/ footer example
- url: https://gatsby-starter-bootstrap-netlify.netlify.com/
  repo: https://github.com/konsumer/gatsby-starter-bootstrap-netlify
  description: n/a
  tags:
    - Styling:Bootstrap
    - CMS:Netlify
  features:
    - Very similar to gatsby-starter-netlify-cms, slightly more configurable (e.g. set site-title in gatsby-config) with Bootstrap/Bootswatch instead of bulma
- url: https://gatstrap.netlify.com/
  repo: https://github.com/jaxx2104/gatsby-starter-bootstrap
  description: n/a
  tags:
    - Styling:Bootstrap
  features:
    - Bootstrap CSS framework
    - Single column layout
    - Basic components like SiteNavi, SitePost, SitePage
- url: http://gatsby-bulma-storybook.surge.sh/
  repo: https://github.com/gvaldambrini/gatsby-starter-bulma-storybook
  description: n/a
  tags:
    - Styling:Bulma
    - Storybook
    - Testing
  features:
    - Storybook for developing components in isolation
    - Bulma and Sass support for styling
    - CSS modules
    - Prettier & eslint to format & check the code
    - Jest
- url: https://gatsby-starter-business.netlify.com/
  repo: https://github.com/v4iv/gatsby-starter-business
  description: n/a
  tags:
    - Styling:Bulma
    - PWA
    - CMS:Netlify
    - Disqus
    - Search
    - Pagination
  features:
    - Complete Business Website Suite - Home Page, About Page, Pricing Page, Contact Page and Blog
    - Netlify CMS for Content Management
    - SEO Friendly (Sitemap, Schemas, Meta Tags, GTM etc)
    - Bulma and Sass Support for styling
    - Progressive Web App & Offline Support
    - Tags and RSS Feed for Blog
    - Disqus and Share Support
    - Elastic-Lunr Search
    - Pagination
    - Easy Configuration using `config.js` file
- url: https://haysclark.github.io/gatsby-starter-casper/
  repo: https://github.com/haysclark/gatsby-starter-casper
  description: n/a
  tags:
    - PWA
  features:
    - Page pagination
    - CSS
    - Tags
    - Google Analytics
    - Offline support
    - Web App Manifest
    - SEO
- url: http://gatsby-starter-ceevee.surge.sh/
  repo: https://github.com/amandeepmittal/gatsby-starter-ceevee
  description: n/a
  tags:
    - Portfolio
  features:
    - Based on the Ceevee site template, design by Styleshout
    - Single Page Resume/Portfolio site
    - Target audience Developers, Designers, etc.
    - Used CSS Modules, easy to manipulate
    - FontAwsome Library for icons
    - Responsive Design, optimized for Mobile devices
- url: https://gatsby-starter-contentful-i18n.netlify.com/
  repo: https://github.com/mccrodp/gatsby-starter-contentful-i18n
  description: i18n support and language switcher for Contentful starter repo
  tags:
    - i18n
    - CMS:Contentful
    - CMS:Headless
  features:
    - Localization (Multilanguage)
    - Dynamic content from Contentful CMS
    - Integrates i18n plugin starter and using-contentful repos
- url: https://cranky-edison-12166d.netlify.com/
  repo: https://github.com/datocms/gatsby-portfolio
  description: n/a
  tags:
    - CMS:DatoCMS
    - CMS:Headless
  features:
    - Simple portfolio to quick start a site with DatoCMS
    - Contents and media from DatoCMS
    - Custom Sass style
    - SEO
- url: https://gatsby-deck.netlify.com/
  repo: https://github.com/fabe/gatsby-starter-deck
  description: n/a
  tags:
    - Presentation
  features:
    - Create presentations/slides using Gatsby.
    - Offline support.
    - Page transitions.
- url: https://gatsby-starter-default-i18n.netlify.com/
  repo: https://github.com/angeloocana/gatsby-starter-default-i18n
  description: n/a
  tags:
    - i18n
  features:
    - localization (Multilanguage)
- url: http://gatsby-dimension.surge.sh/
  repo: https://github.com/codebushi/gatsby-starter-dimension
  description: Single page starter based on the Dimension site template
  tags:
    - Portfolio
    - HTML5UP
    - Styling:SCSS
  features:
    - Designed by HTML5 UP
    - Simple one page site that’s perfect for personal portfolios
    - Fully Responsive
    - Styling with SCSS
- url: https://gatsby-docs-starter.netlify.com/
  repo: https://github.com/ericwindmill/gatsby-starter-docs
  description: n/a
  tags:
    - Documentation
    - Styling:CSS-in-JS
  features:
    - All the features from gatsby-advanced-starter, plus
    - Designed for Documentation / Tutorial Websites
    - ‘Table of Contents’ Component, Auto generates ToC from posts - just follow the file frontmatter conventions from markdown files in ‘lessons’.
    - Styled Components w/ ThemeProvider
    - Basic UI
    - A few extra components
    - Custom prismjs theme
    - React Icons
- url: https://parmsang.github.io/gatsby-starter-ecommerce/
  repo: https://github.com/parmsang/gatsby-starter-ecommerce
  description: Easy to use starter for an e-commerce store
  tags:
    - Styling:Other
    - Stripe
    - E-commerce
    - PWA
    - Authentication
  features:
    - Uses the Moltin e-commerce Api
    - Stripe checkout
    - Semantic-UI
    - Styled components
    - Google Analytics - (you enter the tracking-id)
    - React-headroom
    - Eslint & Prettier. Uses Airbnb JavaScript Style Guide
    - Authentication via Moltin (Login and Register)
- url: http://gatsby-forty.surge.sh/
  repo: https://github.com/codebushi/gatsby-starter-forty
  description: Multi-page starter based on the Forty site template
  tags:
    - Styling:SCSS
    - HTML5UP
  features:
    - Designed by HTML5 UP
    - Colorful homepage, and also includes a Landing Page and Generic Page components.
    - Many elements are available, including buttons, forms, tables, and pagination.
    - Custom grid made with CSS Grid
    - Styling with SCSS
- url: https://themes.gatsbythemes.com/gatsby-starter/
  repo: https://github.com/saschajullmann/gatsby-starter-gatsbythemes
  description: n/a
  tags:
    - Styling:CSS-in-JS
    - Blog
    - Testing
    - Linting
  features:
    - CSS-in-JS via Emotion.
    - Jest and Enzyme for testing.
    - Eslint in dev mode with the airbnb config and prettier formatting rules.
    - React 16.
    - A basic blog, with posts under src/pages/blog. There’s also a script which creates a new Blog entry (post.sh).
    - Data per JSON files.
    - A few basic components (Navigation, Footer, Layout).
    - Layout components make use of Styled-System.
    - Google Analytics (you just have to enter your tracking-id).
    - Gatsby-Plugin-Offline which includes Service Workers.
    - Prettier for a uniform codebase.
    - Normalize css (7.0).
    - Feather icons.
    - Font styles taken from Tachyons.
- url: https://gcn.netlify.com/
  repo: https://github.com/ryanwiemer/gatsby-starter-gcn
  description: A starter template to build amazing static websites with Gatsby, Contentful and Netlify
  tags:
    - CMS:Contentful
    - CMS:Headless
    - Blog
    - Netlify
    - Styling:CSS-in-JS
  features:
    - CMS:Contentful integration with ready to go placeholder content
    - Netlify integration including a pre-built contact form
    - Minimal responsive design - made to customize or tear apart
    - Pagination logic
    - Styled components
    - SEO Friendly Component
    - JSON-LD Schema
    - OpenGraph sharing support
    - Sitemap Generation
    - Google Analytics
    - Progressive Web app
    - Offline Support
    - RSS Feed
    - Gatsby Standard module for linting JavaScript with StandardJS
    - Stylelint support for Styled Components to lint the CSS in JS
- url: https://alampros.github.io/gatsby-starter-grommet/
  repo: https://github.com/alampros/gatsby-starter-grommet
  description: n/a
  tags:
    - Styling:Grommet
  features:
    - Barebones configuration for using the Grommet design system
    - Uses Sass (with CSS modules support)
<<<<<<< HEAD
=======
- url: https://gatsby-starter-hello-world-demo.netlify.com/
  repo: https://github.com/gatsbyjs/gatsby-starter-hello-world
  description: official hello world
  tags:
    - Official
  features:
    - A no-frills Gatsby install
    - No plugins, no boilerplate
    - Great for advanced users
- url: https://gatsby-starter-hello-world-tailwind-css.netlify.com/
  repo: https://github.com/ohduran/gatsby-starter-hello-world-tailwind-css
  description: hello world + Tailwind CSS
  tags:
    - Styling:Tailwind
  features:
    - One plugin, no boilerplate
    - Great for advanced users
>>>>>>> 0057e1d5
- url: https://gatsby-starter-hero-blog.greglobinski.com/
  repo: https://github.com/greglobinski/gatsby-starter-hero-blog
  description: no description yet
  tags:
    - Styling:PostCSS
    - SEO
    - Markdown
  features:
    - Easy editable content in Markdown files (posts, pages and parts)
    - CSS with `styled-jsx` and `PostCSS`
    - SEO (sitemap generation, robot.txt, meta and OpenGraph Tags)
    - Social sharing (Twitter, Facebook, Google, LinkedIn)
    - Comments (Facebook)
    - Images lazy loading and `webp` support (gatsby-image)
    - Post categories (category based post list)
    - Full text searching (Algolia)
    - Contact form (Netlify form handling)
    - Form elements and validation with `ant-design`
    - RSS feed
    - 100% PWA (manifest.webmanifest, offline support, favicons)
    - Google Analytics
    - App favicons generator (node script)
    - Easy customizable base styles via `theme` object generated from `yaml` file (fonts, colors, sizes)
    - React v.16.3 (gatsby-plugin-react-next)
    - Components lazy loading (social sharing)
    - ESLint (google config)
    - Prettier code styling
    - webpack `BundleAnalyzerPlugin`
- url: https://gatsby-starter-i18n-lingui.netlify.com/
  repo: https://github.com/dcroitoru/gatsby-starter-i18n-lingui
  description: n/a
  tags:
    - i18n
  features:
    - Localization (Multilanguage) provided by js-lingui
    - Message extraction
    - Avoids code duplication - generates pages for each locale
    - Possibility of translated paths
- url: https://lumen.netlify.com/
  repo: https://github.com/alxshelepenok/gatsby-starter-lumen
  description: A minimal, lightweight and mobile-first starter for creating blogs uses Gatsby.
  tags:
    - Blog
    - CMS:Netlify
    - Pagination
    - Disqus
    - RSS
    - Linting
    - Testing
    - Styling:PostCSS
    - Styling:SCSS
  features:
    - Lost Grid
    - Jest testing
    - Beautiful typography inspired by matejlatin/Gutenberg
    - Mobile-First approach in development
    - Stylesheet built using SASS and BEM-Style naming
    - Syntax highlighting in code blocks
    - Sidebar menu built using a configuration block
    - Archive organized by tags and categories
    - Pagination support
    - Offline support
    - Google Analytics support
    - Disqus Comments support
- url: https://minimal-blog.lekoarts.de
  repo: https://github.com/LekoArts/gatsby-starter-minimal-blog
  description: This starter is part of a german tutorial series on Gatsby. The starter will change over time to use more advanced stuff (feel free to express your ideas in the repository). Its first priority is a minimalistic style coupled with a lot of features for the content.
  tags:
    - Blog
    - MDX
    - Styling:CSS-in-JS
    - Netlify
    - Linting
    - PWA
  features:
    - Minimal and clean white layout
    - Write your blog posts in MDX
    - Offline Support, WebApp Manifest, SEO
    - Code highlighting (with prism-react-renderer) and live preview (with react-live)
- url: https://gatsby-starter-modern-demo.netlify.com/
  repo: https://github.com/kripod/gatsby-starter-modern
  description: no description yet
  tags:
    - Linting
  features:
    - A set of strict linting rules (based on the Airbnb JavaScript Style Guide)
    - Encourage automatic code formatting
    - Prefer using Yarn for package management
    - Use EditorConfig to maintain consistent coding styles between different editors and IDEs
    - Integration with Visual Studio Code
    - Based on gatsby-starter-default
- url: https://gatsby-starter-personal-blog.greglobinski.com/
  repo: https://github.com/greglobinski/gatsby-starter-personal-blog
  description: n/a
  tags:
    - Blog
    - Markdown
    - Netlify
    - Styling:Material
  features:
    - Ready to use, but easily customizable a fully equipped theme starter
    - Easy editable content in Markdown files (posts, pages and parts)
    - ‘Like an app’ layout transitions
    - Easily restyled through theme object
    - Styling with JSS
    - Page transitions
    - Comments (Facebook)
    - Post categories
    - Post list filtering
    - Full text searching (Algolia)
    - Contact form (Netlify form handling)
    - Material UI (@next)
    - RSS feed
    - Full screen mode
    - User adjustable articles’ body copy font size
    - Social sharing (Twitter, Facebook, Google, LinkedIn)
    - PWA (manifes.json, offline support, favicons)
    - Google Analytics
    - Favicons generator (node script)
    - Components leazy loading with AsyncComponent (social sharing, info box)
    - ESLint (google config)
    - Prettier code styling
    - Custom webpack CommonsChunkPlugin settings
    - webpack BundleAnalyzerPlugin
- url: http://gatsby-photon.surge.sh/
  repo: https://github.com/codebushi/gatsby-starter-photon
  description: Single page starter based on the Photon site template
  tags:
    - HTML5UP
    - Onepage
    - Styling:SCSS
  features:
    - Designed by HTML5 UP
    - Single Page, Responsive Site
    - Custom grid made with CSS Grid
    - Styling with SCSS
- url: https://portfolio-bella.netlify.com/
  repo: https://github.com/LekoArts/gatsby-starter-portfolio-bella
  description: A portfolio starter for Gatsby. The target audience are designers and photographers. The light themed website shows your work with large images & big typography. The Onepage is powered by the Headless CMS Prismic.io. and has programmatically created pages for your projects. General settings and colors can be changed in a config & theme file.
  tags:
    - Portfolio
    - CMS:Prismic
    - CMS:Headless
    - Styling:CSS-in-JS
    - Onepage
    - PWA
    - Linting
  features:
    - Big typography & images
    - White theme
    - Prismic.io as CMS
    - Emotion for styling + Emotion-Grid
    - One-page layout with sub-pages for case studies
    - Easily configurable
    - And other good stuff (SEO, Offline Support, WebApp Manifest Support)
- url: https://cara.lekoarts.de
  repo: https://github.com/LekoArts/gatsby-starter-portfolio-cara
  description: Playful and Colorful One-Page portfolio featuring Parallax effects and animations. Especially designers and/or photographers will love this theme! Built with MDX and Theme UI.
  tags:
    - Portfolio
    - Onepage
    - Styling:CSS-in-JS
    - PWA
  features:
    - React Spring Parallax effects
    - Theme UI-based theming
    - CSS Animations and shapes
    - Light/Dark mode
- url: https://emilia.lekoarts.de
  repo: https://github.com/LekoArts/gatsby-starter-portfolio-emilia
  description: A portfolio starter for Gatsby. The target audience are designers and photographers. The dark themed website shows your work with large images in a grid-layout (powered by CSS Grid). The transition effects on the header add a playful touch to the overall minimal design. The website has programmatically created pages for your projects (with automatic image import). General settings and colors can be changed in a config & theme file.
  tags:
    - Portfolio
    - PWA
    - Transitions
    - MDX
    - Styling:CSS-in-JS
    - Linting
    - Testing
  features:
    - Focus on big images (with gatsby-image)
    - Dark Theme with HeroPatterns Header
    - CSS Grid and styled-components
    - Page transitions
    - Cypress for End-to-End testing
    - react-spring animations
    - One-Page layout with sub-pages for projects
    - Create your projects in MDX (automatic import of images)
    - And other good stuff (SEO, Offline Support, WebApp Manifest Support)
- url: https://emma.lekoarts.de
  repo: https://github.com/LekoArts/gatsby-starter-portfolio-emma
  description: Minimalistic portfolio with full-width grid, page transitions, support for additional MDX pages, and a focus on large images. Especially designers and/or photographers will love this theme! Built with MDX and Theme UI. Using the Gatsby Theme "@lekoarts/gatsby-theme-emma".
  tags:
    - Portfolio
    - MDX
    - Transitions
    - Styling:CSS-in-JS
    - PWA
  features:
    - MDX
    - react-spring page animations
    - Optional MDX pages which automatically get added to the navigation
    - Fully customizable through the usage of Gatsby Themes (and Theme UI)
    - Light Mode / Dark Mode
    - Google Analytics Support
    - SEO (Sitemap, OpenGraph tags, Twitter tags)
    - Offline Support & WebApp Manifest
- url: https://gatsby-starter-procyon.netlify.com/
  repo: https://github.com/danielmahon/gatsby-starter-procyon
  description: n/a
  tags:
    - PWA
    - CMS:Headless
    - CMS:Other
    - Styling:Material
    - Netlify
  features:
    - Gatsby + ReactJS (server side rendering)
    - GraphCMS Headless CMS
    - DraftJS (in-place) Medium-like Editing
    - Apollo GraphQL (client-side)
    - Local caching between builds
    - Material-UI (layout, typography, components, etc)
    - Styled-Components™-like API via Material-UI
    - Netlify Deployment Friendly
    - Netlify Identity Authentication (enables editing)
    - Automatic versioning, deployment and CHANGELOG
    - Automatic rebuilds with GraphCMS and Netlify web hooks
    - PWA (Progressive Web App)
    - Google Fonts
- url: http://gatsby-starter-product-guy.surge.sh/
  repo: https://github.com/amandeepmittal/gatsby-starter-product-guy
  description: n/a
  tags:
    - Portfolio
  features:
    - Single Page
    - A portfolio Developers and Product launchers alike
    - Using Typography.js easy to switch fonts
    - All your Project/Portfolio Data in Markdown, server by GraphQL
    - Responsive Design, optimized for Mobile devices
- url: https://caki0915.github.io/gatsby-starter-redux/
  repo: https://github.com/caki0915/gatsby-starter-redux
  description: n/a
  tags:
    - Styling:CSS-in-JS
    - Redux
  features:
    - Redux and Redux-devtools.
    - Emotion with a basic theme and SSR
    - Typography.js
    - Eslint rules based on Prettier and Airbnb
- url: http://gatsby-stellar.surge.sh/
  repo: https://github.com/codebushi/gatsby-starter-stellar
  description: Single page starter based on the Stellar site template
  tags:
    - HTML5UP
    - Onepage
    - Styling:SCSS
  features:
    - Designed by HTML5 UP
    - Scroll friendly, responsive site. Can be used as a single or multi-page site.
    - Sticky Navigation when scrolling.
    - Scroll spy and smooth scrolling to different sections of the page.
    - Styling with SCSS
- url: http://gatsby-strata.surge.sh/
  repo: https://github.com/codebushi/gatsby-starter-strata
  description: Single page starter based on the Strata site template
  tags:
    - Portfolio
    - Onepage
    - HTML5UP
    - Styling:SCSS
  features:
    - Designed by HTML5 UP
    - Super Simple, single page portfolio site
    - Lightbox style React photo gallery
    - Fully Responsive
    - Styling with SCSS
- url: https://gatsby-starter-strict.netlify.com/
  repo: https://github.com/kripod/gatsby-starter-strict
  description: n/a
  tags:
    - Linting
  features:
    - A set of strict linting rules (based on the Airbnb JavaScript Style Guide)
    - lint script
    - Encourage automatic code formatting
    - format script
    - Prefer using Yarn for package management
    - Use EditorConfig to maintain consistent coding styles between different editors and IDEs
    - Integration with Visual Studio Code
    - Pre-configured auto-formatting on file save
    - Based on gatsby-starter-default
- url: https://gatsby-tachyons.netlify.com/
  repo: https://github.com/pixelsign/gatsby-starter-tachyons
  description: no description yet
  tags:
    - Styling:Other
  features:
    - Based on gatsby-starter-default
    - Using Tachyons for CSS.
- url: https://gatsby-starter-tailwind.oddstronaut.com/
  repo: https://github.com/taylorbryant/gatsby-starter-tailwind
  description: A Gatsby v2 starter styled using Tailwind, a utility-first CSS framework. Uses Purgecss to remove unused CSS.
  tags:
    - Styling:Tailwind
  features:
    - Based on gatsby-starter-default
    - Tailwind CSS Framework
    - Removes unused CSS with Purgecss
    - Includes responsive navigation and form examples
- url: http://portfolio-v3.surge.sh/
  repo: https://github.com/amandeepmittal/gatsby-portfolio-v3
  description: n/a
  tags:
    - Portfolio
  features:
    - Single Page, Timeline View
    - A portfolio Developers and Product launchers
    - Bring in Data, plug-n-play
    - Responsive Design, optimized for Mobile devices
    - Seo Friendly
    - Uses Flexbox
- url: https://gatsby-starter-typescript-plus.netlify.com/
  repo: https://github.com/resir014/gatsby-starter-typescript-plus
  description: This is a starter kit for Gatsby.js websites written in TypeScript. It includes the bare essentials for you to get started (styling, Markdown parsing, minimal toolset).
  tags:
    - Styling:CSS-in-JS
    - Language:TypeScript
    - Markdown
  features:
    - TypeScript
    - ESLint (with custom ESLint rules)
    - Markdown rendering with Remark
    - Basic component structure
    - Styling with emotion
- url: https://haysclark.github.io/gatsby-starter-typescript/
  repo: https://github.com/haysclark/gatsby-starter-typescript
  description: n/a
  tags:
    - Language:TypeScript
  features:
    - TypeScript
- url: https://fabien0102-gatsby-starter.netlify.com/
  repo: https://github.com/fabien0102/gatsby-starter
  description: n/a
  tags:
    - Language:TypeScript
    - Styling:Other
    - Testing
  features:
    - Semantic-ui for styling
    - TypeScript
    - Offline support
    - Web App Manifest
    - Jest/Enzyme testing
    - Storybook
    - Markdown linting
- url: https://gatsby-starter-wordpress.netlify.com/
  repo: https://github.com/GatsbyCentral/gatsby-starter-wordpress
  description: Gatsby starter using WordPress as the content source.
  tags:
    - Styling:CSS-in-JS
    - CMS:WordPress
  features:
    - All the features from gatsby-advanced-starter, plus
    - Leverages the WordPress plugin for Gatsby for data
    - Configured to work with WordPress Advanced Custom Fields
    - Auto generated Navigation for your WordPress Pages
    - Minimal UI and Styling — made to customize.
    - Styled Components
- url: https://www.concisejavascript.org/
  repo: https://github.com/rwieruch/open-crowd-fund
  description: n/a
  tags:
    - Stripe
    - Firebase
  features:
    - Open source crowdfunding for your own ideas
    - Alternative for Kickstarter, GoFundMe, etc.
    - Secured Credit Card payments with Stripe
    - Storing of funding information in Firebase
- url: https://www.verious.io/
  repo: https://github.com/cpinnix/verious-boilerplate
  description: n/a
  tags:
    - Styling:Other
  features:
    - Components only. Bring your own data, plugins, etc.
    - Bootstrap inspired grid system with Container, Row, Column components.
    - Simple Navigation and Dropdown components.
    - Baseline grid built in with modular scale across viewports.
    - Abstract measurements utilize REM for spacing.
    - One font to rule them all, Helvetica.
- url: https://gatsby-starter-blog-grommet.netlify.com/
  repo: https://github.com/Ganevru/gatsby-starter-blog-grommet
  description: GatsbyJS v2 starter for creating a blog. Based on Grommet v2 UI.
  tags:
    - Blog
    - Markdown
    - Styling:Grommet
    - Language:TypeScript
    - Linting
    - Redux
  features:
    - Grommet v2 UI
    - Easily configurable - see site-config.js in the root
    - Switch between grommet themes
    - Change between light and dark themes (with Redux)
    - Blog posts previews in card style
    - Responsive Design, optimized for Mobile devices
    - styled-components
    - TypeScript and ESLint (typescript-eslint)
    - lint-staged and husky - for linting before commit
- url: https://happy-pare-dff451.netlify.com/
  repo: https://github.com/fhavrlent/gatsby-contentful-typescript-starter
  description: Contentful and TypeScript starter based on default starter.
  tags:
    - CMS:Contentful
    - CMS:Headless
    - Language:TypeScript
    - Styling:CSS-in-JS
  features:
    - Based on default starter
    - TypeScript
    - CSS in JS (Emotion)
    - CMS:Contentful
- url: https://xylo-gatsby-bulma-starter.netlify.com/
  repo: https://github.com/xydac/xylo-gatsby-bulma-starter
  description: Gatsby v2 Starter with Bulma based on default starter.
  tags:
    - Styling:SCSS
    - Styling:Bulma
  features:
    - Based on default starter
    - Bulma Css
    - Sass based Styling
- url: https://maxpou.github.io/gatsby-starter-morning-dew/
  repo: https://github.com/maxpou/gatsby-starter-morning-dew
  description: Gatsby v2 blog starter
  tags:
    - Blog
    - Markdown
    - PWA
    - Disqus
    - SEO
    - MDX
    - Styling:CSS-in-JS
  features:
    - Blog post listing with previews (image + summary) for each blog post
    - Fully configurable
    - Multilang support (blog post only)
    - Syntax highlighting
    - css-in-js (with styled-components)
    - Fully Responsive
    - Tags
    - Google Analytics
    - Disqus comments support
    - Offline support
    - Web App Manifest
    - ESLint
    - Prettier
    - Travis CI
- url: https://gatsby-starter-blog-jumpalottahigh.netlify.com/
  repo: https://github.com/jumpalottahigh/gatsby-starter-blog-jumpalottahigh
  description: Gatsby v2 blog starter with SEO, search, filter, reading progress, mobile menu fab
  tags:
    - Blog
    - Markdown
  features:
    - Blog post listing with previews (image + summary) for each blog post
    - Google structured data
    - Mobile-friendly menu toggled with a floating action button (FAB)
    - Article read progress
    - User feedback component
- url: https://i18n.smakosh.com/
  repo: https://github.com/smakosh/gatsby-starter-i18n
  description: Gatsby v2 Starter with i18n using react-intl and more cool features.
  tags:
    - Styling:CSS-in-JS
    - i18n
  features:
    - Based on default starter
    - i18n with rtl text
    - Stateless components using Recompose
    - Font changes depending on the chosen language
    - SEO (meta tags, openGraph, structured data, Twitter and more...)
- url: https://gatsby-starter-mate.netlify.com
  repo: https://github.com/EmaSuriano/gatsby-starter-mate
  description: A portfolio starter for Gatsby integrated with Contentful CMS.
  tags:
    - Styling:CSS-in-JS
    - CMS:Contentful
    - CMS:Headless
    - Portfolio
  features:
    - Gatsby v2
    - Rebass (Styled-components system)
    - React Reveal
    - Dynamic content from Contentful
    - Offline support
    - PWA ready
    - SEO
    - Responsive design
    - Icons from font-awesome
    - Netlify Deployment Friendly
    - Medium integration
    - Social sharing (Twitter, Facebook, Google, LinkedIn)
- url: https://gatsby-starter-typescript-sass.netlify.com
  repo: https://github.com/thetrevorharmon/gatsby-starter-typescript-sass
  description: A basic starter with TypeScript and Sass built in
  tags:
    - Language:TypeScript
    - Styling:SCSS
    - Linting
  features:
    - TypeScript and Sass support
    - TS linter with basic react rules
- url: https://gatsby-simple-contentful-starter.netlify.com/
  repo: https://github.com/cwlsn/gatsby-simple-contentful-starter
  description: A simple starter to display Contentful data in Gatsby, ready to deploy on Netlify. Comes with a detailed article detailing the process.
  tags:
    - CMS:Contentful
    - CMS:Headless
    - Markdown
    - Styling:CSS-in-JS
  features:
    - Gatsby v2
    - Query Contentful data via Gatsby's GraphQL
    - Styled-Components for CSS-in-JS
    - Simple format, easy to create your own site quickly
    - React Helmet for Header Modification
    - Remark for loading Markdown into React
- url: https://gatsby-blog-cosmicjs.netlify.com/
  repo: https://github.com/cosmicjs/gatsby-blog-cosmicjs
  description: Blog that utilizes the power of the Cosmic headless CMS for easy content management
  tags:
    - CMS:Cosmic
    - CMS:Headless
    - Blog
  features:
    - Uses the Cosmic Gatsby source plugin
- url: https://cosmicjs-gatsby-starter.netlify.com/
  repo: https://github.com/cosmicjs/gatsby-starter
  description: Simple Gatsby starter connected to the Cosmic headless CMS for easy content management
  tags:
    - CMS:Cosmic
    - CMS:Headless
  features:
    - Uses the Cosmic Gatsby source plugin
- url: https://www.gatsby-typescript-template.com/
  repo: https://github.com/ikeryo1182/gatsby-typescript-template
  description: This is a standard starter with TypeScript, TSLint, Prettier, Lint-Staged(Husky) and Sass
  tags:
    - Language:TypeScript
    - Linting
    - Styling:SCSS
  features:
    - Category and Tag for post
    - Type Safe by TypeScript
    - Format Safe by TSLint and Prettier with Lint-Staged(Husky)
- url: https://zandersparrow.github.io/gatsby-simple-redux/
  repo: https://github.com/zandersparrow/gatsby-simple-redux
  description: The default starter plus redux
  tags:
    - Redux
  features:
    - Minimal starter based on the official default
    - Includes redux and a simple counter example
- url: https://gatsby-casper.netlify.com/
  repo: https://github.com/scttcper/gatsby-casper
  description: This is a starter blog that looks like the Ghost.io default theme, casper.
  tags:
    - Blog
    - Language:TypeScript
    - Styling:CSS-in-JS
  features:
    - Emotion CSS-in-JS
    - TypeScript
    - Author and tag pages
    - RSS
- url: https://gatsby-universal.netlify.com
  repo: https://github.com/fabe/gatsby-universal
  description: An opinionated Gatsby v2 starter for state-of-the-art marketing sites
  tags:
    - Transitions
    - PWA
    - Styling:CSS-in-JS
    - Linting
    - Markdown
    - SEO
  features:
    - Page Transitions
    - IntersectionObserver, component-based
    - React Context for global UI state
    - styled-components v4
    - Generated media queries for easy use
    - Optimized with Google Lighthouse (100/100)
    - Offline support
    - Manifest support
    - Sitemap support
    - All favicons generated
    - SEO (with Schema JSONLD) & Social Tags
    - Prettier
    - ESLint
- url: https://prismic.lekoarts.de/
  repo: https://github.com/LekoArts/gatsby-starter-prismic
  description: A typography-heavy & light-themed Gatsby Starter which uses the Headless CMS Prismic.
  tags:
    - CMS:Prismic
    - CMS:Headless
    - Styling:CSS-in-JS
    - Linting
    - Blog
    - PWA
    - Testing
  features:
    - Prismic as Headless CMS
    - Uses multiple features of Prismic - Slices, Labels, Relationship fields, Custom Types
    - Emotion for Styling
    - Cypress for End-to-End testing
    - Prism.js highlighting
    - Responsive images with gatsby-image
    - Extensive SEO
    - ESLint & Prettier
- url: https://gatsby-starter-v2-casper.netlify.com/
  repo: https://github.com/GatsbyCentral/gatsby-v2-starter-casper
  description: A blog starter based on the Casper (v1.4) theme.
  tags:
    - Blog
    - PWA
  features:
    - Page pagination
    - CSS
    - Tags
    - Google Analytics
    - Offline support
    - Web App Manifest
    - SEO
- url: https://lumen-v2.netlify.com/
  repo: https://github.com/GatsbyCentral/gatsby-v2-starter-lumen
  description: A Gatsby v2 fork of the lumen starter.
  tags:
    - Blog
    - RSS
    - Disqus
  features:
    - Lost Grid.
    - Beautiful typography inspired by matejlatin/Gutenberg.
    - Mobile-First approach in development.
    - Stylesheet built using Sass and BEM-Style naming.
    - Syntax highlighting in code blocks.
    - Sidebar menu built using a configuration block.
    - Archive organized by tags and categories.
    - Automatic RSS generation.
    - Automatic Sitemap generation.
    - Offline support.
    - Google Analytics support.
    - Disqus Comments support.
- url: https://gatsby-starter-firebase.netlify.com/
  repo: https://github.com/muhajirdev/gatsby-starter-firebase
  description: A Gatsby + Firebase Starter. With Authentication
  tags:
    - Firebase
    - Client-side App
  features:
    - Eslint Airbnb without semicolon and without .jsx extension
    - Firebase
    - Web App Manifest
- url: http://gatsby-lightbox.416serg.me
  repo: https://github.com/416serg/gatsby-starter-lightbox
  description: Showcasing a custom lightbox implementation using `gatsby-image`
  tags:
    - Portfolio
    - SEO
    - Styling:CSS-in-JS
  features:
    - Features a custom, accessible lightbox with gatsby-image
    - Styled with styled-components using CSS Grid
    - React Helmet for SEO
- url: http://jackbravo.github.io/gatsby-starter-i18n-blog/
  repo: https://github.com/jackbravo/gatsby-starter-i18n-blog
  description: Same as official gatsby-starter-blog but with i18n support
  tags:
    - i18n
    - Blog
  features:
    - Translates site name and bio using .md files
    - No extra libraries needed
- url: https://calpa.me/
  repo: https://github.com/calpa/gatsby-starter-calpa-blog
  description: Blog Template X Contentful, Twitter and Facebook style
  tags:
    - Blog
    - Styling:SCSS
  features:
    - GatsbyJS v2, faster than faster
    - Not just Contentful content source, you can use any database
    - Custom style
    - Google Analytics
    - Gitalk
    - sitemap
    - React FontAwesome
    - SEO
    - Offline support
    - Web App Manifest
    - Styled using SCSS
    - Page pagination
    - Netlify optimization
- url: https://gatsby-starter-typescript-power-blog.majidhajian.com/
  repo: https://github.com/mhadaily/gatsby-starter-typescript-power-blog
  description: Minimal Personal Blog with Gatsby and TypeScript
  tags:
    - PWA
    - Blog
    - Language:TypeScript
    - Markdown
  features:
    - Mobile-First approach in development
    - TSLint & Prettier
    - Offline support
    - Styled Component implementation
    - Category and Tag for post
    - Dark / Light theme
    - Type Safe by TypeScript
    - Purge CSS
    - Format Safe by TSLint, StyleLint and Prettier with Lint-Staged(Husky)
    - Blog page
    - Syntax highlighting in code blocks
    - Pagination Ready
    - Ready to deploy to GitHub Pages or Netlify
    - Automatic RSS generation
    - Automatic Sitemap generation
- url: https://gatsby-starter-kontent.netlify.com
  repo: https://github.com/Kentico/gatsby-starter-kontent
  description: Gatsby starter site with Kentico Kontent based on default Gatsby starter
  tags:
    - CMS:Headless
    - CMS:Kontent
    - Netlify
  features:
    - Comes with React Helmet for adding site meta tags
    - Includes plugins for offline support out of the box
    - Kentico Kontent integration
- url: https://gatsby-starter-storybook.netlify.com/
  repo: https://github.com/markoradak/gatsby-starter-storybook
  description: Gatsby starter site with Storybook
  tags:
    - Storybook
    - Styling:CSS-in-JS
    - Linting
  features:
    - Gatsby v2 support
    - Storybook v4 support
    - Styled Components v4 support
    - Styled Reset, ESLint, Netlify Conf
- url: https://jamstack-hackathon-starter.netlify.com/
  repo: https://github.com/sw-yx/jamstack-hackathon-starter
  description: A JAMstack app with authenticated routes, static marketing pages, etc. with Gatsby, Netlify Identity, and Netlify Functions
  tags:
    - Netlify
    - Client-side App
  features:
    - Netlify Identity
    - Netlify Functions
    - Static Marketing pages and Dynamic Client-side Authenticated App pages
- url: https://collective.github.io/gatsby-starter-plone/
  repo: https://github.com/collective/gatsby-starter-plone
  description: A Gatsby starter template to build static sites using Plone as the content source
  tags:
    - CMS:Other
    - CMS:Headless
    - SEO
    - PWA
  features:
    - Creates 1-1 copy of source Plone site
    - Auto generated navigation and breadcrumbs
    - Progressive Web App features
    - Optimized for performance
    - Minimal UI and Styling
- url: https://gatsby-tutorial-starter.netlify.com/
  repo: https://github.com/justinformentin/gatsby-v2-tutorial-starter
  description: Simple, modern designed blog with post lists, tags, and easily customizable code.
  tags:
    - Blog
    - Linting
    - PWA
    - SEO
    - Styling:CSS-in-JS
    - Markdown
  features:
    - Blog post listing with image, summary, date, and tags.
    - Post Tags
    - Post List Filtering
    - Typography.js
    - Emotion styling
    - Syntax Highlighting in Code Blocks
    - Gatsby Image
    - Fully Responsive
    - Offline Support
    - Web App Manifest
    - SEO
    - PWA
    - Sitemap generation
    - Schema.org JSON-LD
    - CircleCI Integration
    - Codeclimate Integration
    - Google Analytics
    - Twitter and OpenGraph Tags
    - ESLint
    - Prettier Code Styling
- url: https://avivero.github.io/gatsby-redux-starter/
  repo: https://github.com/AVivero/gatsby-redux-starter
  description: Gatsby starter site with Redux, Sass, Bootstrap, Css Modules and Material Icons
  tags:
    - Redux
    - Styling:SCSS
    - Styling:Bootstrap
    - Styling:Material
    - Linting
  features:
    - Gatsby v2 support
    - Redux support
    - Sass support
    - Bootstrap v4 support
    - Css Modules support
    - ESLint, Prettier
- url: https://gatsby-typescript-boilerplate.netlify.com/
  repo: https://github.com/leachjustin18/gatsby-typescript-boilerplate
  description: Opinionated Gatsby v2 starter with TypeScript.
  tags:
    - Language:TypeScript
    - PWA
    - Styling:SCSS
    - Styling:PostCSS
  features:
    - TSLint with airbnb & prettier configurations
    - Prettier
    - Stylelint
    - Offline support
    - Type Safe by TypeScript
    - Format on commit with Lint-Staged(Husky)
    - Favicon generation
    - Sitemap generation
    - Autoprefixer with browser list
    - CSS nano
    - CSS MQ Packer
    - Lazy load image(s) with plugin sharp
    - Gatsby Image
    - Netlify optimizations
- url: https://danshai.github.io/gatsbyv2-scientific-blog-machine-learning/
  repo: https://github.com/DanShai/gatsbyv2-scientific-blog-machine-learning
  description: Machine learning ready and scientific blog starter
  tags:
    - Blog
    - Linting
  features:
    - Write easly your scientific blog with katex and publish your research
    - Machine learning ready with tensorflowjs
    - Manipulate csv data
    - draw with graph mermaid
    - display charts with chartjs
- url: https://gatsby-tailwind-styled-components.netlify.com/
  repo: https://github.com/muhajirdev/gatsby-tailwind-styled-components-starter
  description: A Gatsby Starter with Tailwind CSS + Styled Components
  tags:
    - Styling:Tailwind
  features:
    - Eslint Airbnb without semicolon and without .jsx extension
    - Offline support
    - Web App Manifest
- url: https://gatsby-starter-mobx.netlify.com
  repo: https://github.com/borekb/gatsby-starter-mobx
  description: MobX + TypeScript + TSLint + Prettier
  tags:
    - Language:TypeScript
    - Linting
    - Testing
  features:
    - Gatsby v2 + TypeScript
    - MobX with decorators
    - Two examples from @mweststrate's Egghead course
    - .editorconfig & Prettier
    - TSLint
    - Jest
- url: https://tender-raman-99e09b.netlify.com/
  repo: https://github.com/amandeepmittal/gatsby-bulma-quickstart
  description: A Bulma CSS + GatsbyJS Starter Kit
  tags:
    - Styling:Bulma
    - Styling:SCSS
  features:
    - Uses Bulma CSS
    - Sass based Styling
    - Responsive Design
    - Google Analytics Integration
    - Uses Gatsby v2
    - SEO
- url: https://gatsby-starter-notes.netlify.com/
  repo: https://github.com/patricoferris/gatsby-starter-notes
  description: Gatsby starter for creating notes organised by subject and topic
  tags:
    - Markdown
    - Pagination
  features:
    - Create by topic per subject notes that are organised using pagination
    - Support for code syntax highlighting
    - Support for mathematical expressions
    - Support for images
- url: https://gatsby-starter-ttag.netlify.com/
  repo: https://github.com/ttag-org/gatsby-starter-ttag
  description: Gatsby starter with the minimum required to demonstrate using ttag for precompiled internationalization of strings.
  tags:
    - i18n
  features:
    - Support for precompiled string internationalization using ttag and it's babel plugin
- url: https://gatsby-starter-typescript.netlify.com/
  repo: https://github.com/goblindegook/gatsby-starter-typescript
  description: Gatsby starter using TypeScript.
  tags:
    - Markdown
    - Pagination
    - Language:TypeScript
    - PWA
    - Linting
  features:
    - Markdown and MDX
    - Local search powered by Lunr
    - Syntax highlighting
    - Images
    - Styling with Emotion
    - Testing with Jest and react-testing-library
- url: https://gatsby-netlify-cms-example.netlify.com/
  repo: https://github.com/robertcoopercode/gatsby-netlify-cms
  description: Gatsby starter using Netlify CMS
  tags:
    - CMS:Netlify
    - Styling:SCSS
  features:
    - Example of a website for a local developer meetup group
    - NetlifyCMS used for easy data entry
    - Mobile-friendly design
    - Styling done with Sass
    - Gatsby version 2
- url: https://gatsby-typescript-starter-blog.netlify.com/
  repo: https://github.com/frnki/gatsby-typescript-starter-blog
  description: A starter blog for TypeScript-based Gatsby projects with minimal settings.
  tags:
    - Language:TypeScript
    - Blog
  features:
    - TypeScript & TSLint
    - No Styling (No Typography.js)
    - Minimal settings based on official starter blog
- url: https://gatsby-serif.netlify.com/
  repo: https://github.com/jugglerx/gatsby-serif-theme
  description: Multi page/content-type starter using Markdown and SCSS. Serif is a beautiful small business theme for Gatsby. The theme is fully responsive, blazing fast and artfully illustrated.
  tags:
    - Styling:SCSS
    - Markdown
    - Linting
  features:
    - Multiple "content types" for `services`, `team` and `testimonials` using Markdown as the source
    - Graphql query in `gatsby-node.js` using aliases that creates pages and templates by content type based on the folder `src/pages/services`, `src/pages/team`
    - SCSS
    - Responsive design
    - Bootstrap 4 grid and media queries only
    - Responsive menu
    - Royalty free illustrations included
    - SEO titles & meta using `gatsby-plugin-react-helmet`
    - Eslint & Prettier
- url: https://awesome-gatsby-starter.netlify.com/
  repo: https://github.com/South-Paw/awesome-gatsby-starter
  description: Starter with a preconfigured MDX, Storybook and ESLint environment for component first development of your next Gatsby site.
  tags:
    - MDX
    - Markdown
    - Storybook
    - Styling:CSS-in-JS
    - Linting
  features:
    - Gatsby MDX for JSX in Markdown loading, parsing, and rendering of pages
    - Storybook for isolated component development
    - styled-components for CSS-in-JS
    - ESLint with Airbnb's config
    - Prettier integrated into ESLint
    - A few example components and pages with stories and simple site structure
- url: https://santosfrancisco.github.io/gatsby-starter-cv/
  repo: https://github.com/santosfrancisco/gatsby-starter-cv
  description: A simple starter to get up and developing your digital curriculum with GatsbyJS'
  tags:
    - Styling:CSS-in-JS
    - PWA
    - Onepage
  features:
    - Gatsby v2
    - Based on default starter
    - Google Analytics
    - Web App Manifest
    - SEO
    - Styling with styled-components
    - Responsive Design, optimized for Mobile devices
- url: https://vigilant-leakey-a4f8cd.netlify.com/
  repo: https://github.com/agneym/gatsby-blog-starter
  description: Minimal Blog Starter Template with Styled Components.
  tags:
    - Markdown
    - Styling:CSS-in-JS
    - Blog
  features:
    - Markdown loading, parsing, and rendering of pages
    - Minimal UI for blog
    - Styled-components for CSS-in-JS
    - Prettier added as pre-commit hook
    - Google Analytics
    - Image Optimisation
    - Code Styling and Formatting in markdown
    - Responsive Design
- url: https://inspiring-me-lwz7512.netlify.com/
  repo: https://github.com/lwz7512/gatsby-netlify-identity-starter
  description: Gatsby Netlify Identity Starter with NIW auth support, and content gating, as well as responsive layout.
  tags:
    - Netlify
    - Pagination
  features:
    - Mobile Screen support
    - Privacy control for post content view & profile page
    - User authentication by Netlify Identity Widget/Service
    - Pagination for posts
    - Navigation menu with active status
- url: https://gatsby-starter-event-calendar.netlify.com/
  repo: https://github.com/EmaSuriano/gatsby-starter-event-calendar
  description: Gatsby Starter to display information about events from Google Spreadsheets with Calendars
  tags:
    - Linting
    - Styling:Grommet
    - PWA
    - SEO
    - Google Sheets
  features:
    - Grommet
    - Theming
    - Google Spreadsheet integration
    - PWA
    - A11y
    - SEO
    - Netlify Deployment Friendly
    - ESLint with Airbnb's config
    - Prettier integrated into ESLint
- url: https://gatsby-starter-tech-blog.netlify.com/
  repo: https://github.com/email2vimalraj/gatsby-starter-tech-blog
  description: A simple tech blog starter kit for gatsbyjs
  tags:
    - Blog
    - Portfolio
  features:
    - Markdown based blog
    - Filter blog posts by Tags
    - Easy customization
    - Using styled components
    - Minimal styles
    - Best scoring by Lighthouse
    - SEO support
    - PWA support
    - Offline support
- url: https://infallible-brown-28846b.netlify.com/
  repo: https://github.com/tylergreulich/gatsby-typescript-mdx-prismjs-starter
  description: Gatsby starter using TypeScript, MDX, Prismjs, and styled-components
  tags:
    - Language:TypeScript
    - Linting
    - Testing
    - Styling:CSS-in-JS
    - MDX
  features:
    - Gatsby v2 + TypeScript
    - Syntax highlighting with Prismjs
    - MDX
    - Jest
    - react-testing-library
    - styled-components
- url: https://hardcore-darwin-d7328f.netlify.com/
  repo: https://github.com/agneym/gatsby-careers-page
  description: A Careers Page for startups using Gatsby
  tags:
    - Markdown
    - Styling:CSS-in-JS
  features:
    - Careers Listing
    - Application Format
    - Markdown for creating job description
    - styled-components
- url: https://saikrishna.me/
  repo: https://github.com/s-kris/gatsby-minimal-portfolio-blog
  description: A minimal portfolio website with blog using Gatsby. Suitable for developers.
  tags:
    - Portfolio
    - Blog
  features:
    - Portfolio Page
    - Timline (Journey) page
    - Minimal
- url: https://gatsby-starter-blog-mdx-demo.netlify.com
  repo: https://github.com/hagnerd/gatsby-starter-blog-mdx
  description: A fork of the Official Gatsby Starter Blog with support for MDX out of the box.
  tags:
    - MDX
    - Blog
  features:
    - MDX
    - Blog
    - RSS Feed
- url: https://gatsby-tailwindcss-sass-starter-demo.netlify.com/
  repo: https://github.com/durianstack/gatsby-tailwindcss-sass-starter
  description: Just another Gatsby Tailwind with SASS starter
  tags:
    - Styling:Tailwind
    - Styling:SCSS
  features:
    - Tailwind, A Utility-First CSS Framework for Rapid UI Development
    - SASS/SCSS
    - Comes with React Helmet for adding site meta tags
    - Includes plugins for offline support out of the box
    - PurgeCSS to shave off unused styles
- url: https://tyra-starter.netlify.com/
  repo: https://github.com/madelyneriksen/gatsby-starter-tyra
  description: A feminine GatsbyJS Starter Optimized for SEO
  tags:
    - SEO
    - Blog
    - Styling:Other
  features:
    - Integration with Social Media and Mailchimp.
    - Styled with Tachyons.
    - Rich structured data on blog posts for SEO.
    - Pagination and category pages.
- url: https://gatsby-starter-styled.netlify.com/
  repo: https://github.com/gregoralbrecht/gatsby-starter-styled
  description: Yet another simple starter with Styled-System, Typography.js, SEO and Google Analytics.
  tags:
    - Styling:CSS-in-JS
    - PWA
    - SEO
  features:
    - Styled-Components
    - Styled-System
    - Rebass Grid
    - Typography.js to easily set up font styles
    - Google Analytics
    - Prettier, ESLint & Stylelint
    - SEO (meta tags and schema.org via JSON-LD)
    - Offline support
    - Web App Manifest
- url: https://gatsby.ghost.org/
  repo: https://github.com/TryGhost/gatsby-starter-ghost
  description: Build lightning-fast, modern publications with Ghost and Gatsby
  tags:
    - CMS:Headless
    - Blog
  features:
    - Ghost integration with ready to go placeholder content and webhooks support
    - Minimal responsive design
    - Pagination for posts, tags, and authors
    - SEO Friendly Meta
    - JSON-LD Schema
    - OpenGraph structured data
    - Twitter Cards meta
    - Sitemap Generation
    - XML Sitemaps
    - Progressive Web App
    - Offline Support
    - RSS Feed
    - Netlify integration ready to deploy
- url: https://traveler-blog.netlify.com/
  repo: https://github.com/QingpingMeng/gatsby-starter-traveler-blog
  description: A fork of the Official Gatsby Starter Blog to build a travler blog with images support
  tags:
    - Blog
    - PWA
    - SEO
    - Styling:Material
    - Styling:CSS-in-JS
  features:
    - Netlify integration ready to deploy
    - Material UI
    - styled-components
    - GitHub markdown css support
- url: https://create-ueno-app.netlify.com
  repo: https://github.com/ueno-llc/ueno-gatsby-starter
  description: Opinionated Gatsby starter by Ueno.
  tags:
    - Language:TypeScript
    - Styling:SCSS
    - Linting
    - Transitions
  features:
    - GraphQL hybrid
    - SEO friendly
    - GSAP ready
    - Nice Devtools
    - GsapTools
    - Ueno plugins
    - SVG to React component
    - Ueno's TSlint
    - Decorators
- url: https://gatsby-snyung-starter.netlify.com/
  repo: https://github.com/SeonHyungJo/gatsby-snyung-starter
  description: Basic starter template for You
  tags:
    - CMS:Contentful
    - Markdown
    - Linting
    - Pagination
    - Portfolio
    - SEO
    - Styling:SCSS
    - Transitions
  features:
    - SASS/SCSS
    - Add Utterances
    - Nice Pagination
    - Comes with React Helmet for adding site meta tags
    - Create Yout Name Card for writing meta data
- url: https://gatsby-contentstack-starter.netlify.com/
  repo: https://github.com/contentstack/gatsby-starter-contentstack
  description: A Gatsby starter powered by Headless CMS Contentstack.
  tags:
    - CMS:Headless
    - Blog
  features:
    - Includes Contentstack Delivery API for any environment
    - Dynamic content from Contentstack CMS
- url: https://gatsby-craftcms-barebones.netlify.com
  repo: https://github.com/frankievalentine/gatsby-craftcms-barebones
  description: Barebones setup for using Craft CMS and Gatsby locally.
  tags:
    - CMS:Headless
  features:
    - Full setup instructions included
    - Documented to get you set up with Craft CMS quickly
    - Code referenced in repo
- url: https://gatsby-starter-buttercms.netlify.com/
  repo: https://github.com/ButterCMS/gatsby-starter-buttercms
  description: A starter template for spinning up a Gatsby+ ButterCMS site
  tags:
    - Blog
    - SEO
    - CMS:Headless
  features:
    - Fully functioning blog
    - Navigation between posts with a previous/next post button
    - FAQ Knowledge Base
    - CMS Powered Homepage
    - Customer Case Study example marketing pages
- url: https://master.d2f5ek3dnwfe9v.amplifyapp.com/
  repo: https://github.com/dabit3/gatsby-auth-starter-aws-amplify
  description: This Gatsby starter uses AWS Amplify to implement authentication flow for signing up/signing in users as well as protected client side routing.
  tags:
    - AWS
    - Authentication
  features:
    - AWS Amplify
    - Full authentication workflow
    - Registration form
    - Signup form
    - User sign in
- url: https://gatsby-starter.mdbootstrap.com/
  repo: https://github.com/anna-morawska/gatsby-material-design-for-bootstrap
  description: A simple starter which lets you quickly start developing with Gatsby and Material Design For Bootstrap
  tags:
    - Styling:Material
  features:
    - React Bootstrap with Material Design css framework.
    - Free for personal and commercial use
    - Fully responsive
- url: https://frosty-ride-4ff3b9.netlify.com/
  repo: https://github.com/damassi/gatsby-starter-typescript-rebass-netlifycms
  description:
    A Gatsby starter built on top of MDX (React + Markdown), NetlifyCMS (with
    MDX and netlify-cms-backend-fs support -- no need to deploy), TypeScript,
    Rebass for UI, Styled Components, and Jest for testing. Very little visual
    styling has been applied so that you can bring your own :)
  tags:
    - MDX
    - CMS:Netlify
    - Language:TypeScript
    - Styling:Other
    - Styling:CSS-in-JS
    - Testing
  features:
    - MDX - Markdown + React
    - Netlify CMS (with MDX support)
    - Read and write to local file system via netlify-cms-backend-fs
    - TypeScript
    - Rebass
    - Styled Components
    - Jest
- url: https://bluepeter.github.io/gatsby-material-ui-business-starter/
  repo: https://github.com/bluepeter/gatsby-material-ui-business-starter
  description: Beautiful Gatsby Material Design Business Starter
  tags:
    - Styling:Material
  features:
    - Uses the popular, well-maintained Material UI React component library
    - Material Design theme and icons
    - Rotating home page carousel
    - Simple setup without opinionated setup
    - Fully instrumented for successful PROD deployments
    - Stylus for simple CSS
- url: https://example-company-website-gatsby-sanity-combo.netlify.com/
  repo: https://github.com/sanity-io/example-company-website-gatsby-sanity-combo
  description: This examples combines Gatsby site generation with Sanity.io content management in a neat company website.
  tags:
    - CMS:sanity.io
    - CMS:Headless
    - Blog
  features:
    - Out-of-the-box headless CMS
    - Real-time content preview in Development
    - Fast & frugal builds
    - No accidental missing fields/types
    - Full Render Control with Portable Text
    - gatsby-image support
    - Content types for company info, pages, projects, people, and blog posts
- url: https://gatsby-starter-oss.netlify.com/
  repo: https://github.com/robinmetral/gatsby-starter-oss
  description: A Gatsby starter to showcase your open-source projects.
  tags:
    - Portfolio
    - Styling:Theme-UI
    - Styling:CSS-in-JS
    - Onepage
    - PWA
    - SEO
    - Testing
    - Linting
  features:
    - 🐙🐈 Pull your pinned repos from GitHub
    - 👩‍🎤 Style with Emotion
    - ✨ Themeable with Theme UI
    - 🚀 Powered by gatsby-theme-oss
    - 💯 100/100 Lighthouse scores
- url: https://gatsby-starter-docz.netlify.com/
  repo: https://github.com/RobinCsl/gatsby-starter-docz
  description: Simple starter where building your own documentation with Docz is possible
  tags:
    - Documentation
  features:
    - Generate nice documentation with Docz, in addition to generating your normal Gatsby site
    - Document your React components in .mdx files
- url: https://gatsby-starter-santa-fe.netlify.com/
  repo: https://github.com/osogrizz/gatsby-starter-santa-fe
  description: A place for artist or designers to display their creations
  tags:
    - Styling:CSS-in-JS
  features:
    - SEO friendly
    - Built-in Google Fonts support
    - Contact Form
    - Customizable Design Template
- url: https://gatsby-hello-friend.now.sh
  repo: https://github.com/panr/gatsby-starter-hello-friend
  description: A simple starter for Gatsby. That's it.
  tags:
    - Pagination
    - Markdown
    - Blog
    - Portfolio
    - Styling:PostCSS
  features:
    - Dark/light mode, depending on your preferences
    - Great reading experience thanks to Inter font, made by Rasmus Andersson
    - Nice code highlighting thanks to PrismJS
    - Responsive youtube/vimeo etc. videos
    - Elastic menu
    - Fully responsive site
- url: https://lgcolella.github.io/gatsby-starter-developer-blog/
  repo: https://github.com/lgcolella/gatsby-starter-developer-blog
  description: A starter to create SEO-friendly, fast, multilanguage, responsive and highly customizable technical blogs/portfolios with the most common features out of the box.
  tags:
    - Blog
    - Portfolio
    - i18n
  features:
    - Multilanguage posts
    - Pagination and image preview for posts
    - Tags
    - SEO
    - Social share buttons
    - Disqus for comments
    - Highlighting for code syntax in posts
    - Dark and light themes available
    - Various available icon sets
    - RSS Feed
    - Web app manifest
- url: https://gatsby.magicsoup.io/
  repo: https://github.com/magicsoup-io/gatsby-starter-magicsoup
  description: A production ready Gatsby starter using magicsoup.io
  tags:
    - SEO
    - Markdown
    - Styling:CSS-in-JS
    - Testing
  features:
    - Optimized images with gatsby-image.
    - SEO friendly with react-helmet, gatsby-plugin-sitemap and Google Webmaster Tools!
    - Responsive UIs with magicsoup.io/stock.
    - Static content with gatsby-transform-remark or gatsby-transform-json.
    - Convert Markdown to StyledComponents!
    - Webfonts with gatsby-plugin-web-font-loader.
    - SSR ready!
    - Testing with Jest!
- url: https://foxandgeese.github.io/tiny-agency/
  repo: https://github.com/foxandgeese/tiny-agency
  description: Simple Gatsby.js starter that uses material design and that's perfect for tiny agencies.
  tags:
    - Styling:Material
  features:
    - Uses the popular, well-maintained Material UI React component library
    - Material Design theme and icons
    - Simple setup without opinionated setup
    - Fully instrumented for successful PROD deployments
- url: https://gatsby-shopify-starter.netlify.com/
  repo: https://github.com/AlexanderProd/gatsby-shopify-starter
  description: Kick off your next, e-commerce experience with this Gatsby starter. It is based on the default Gatsby starter to be easily modifiable.
  tags:
    - CMS:Headless
    - SEO
    - E-commerce
    - Styling:CSS-in-JS
  features:
    - Shopping Cart
    - Shopify Integration
    - Product Grid
    - Shopify Store Credentials included
    - Optimized images with gatsby-image.
    - SEO
- url: https://gatejs.netlify.com
  repo: https://github.com/sarasate/gate
  description: API Doc generator inspired by Stripe's API docs
  tags:
    - Documentation
    - Markdown
    - Onepage
  features:
    - API documentation from markdown sources
    - Code samples separated by language
    - Syntax highlighting
    - Everything in a single page
- url: https://hopeful-keller-943d65.netlify.com
  repo: https://github.com/iwilsonq/gatsby-starter-reasonml
  description: Gatsby starter to create static sites using type-safe ReasonML
  tags:
    - Language:Other
    - Blog
    - Styling:CSS-in-JS
  features:
    - Gatsby v2 support
    - bs-platform v4 support
    - Similar to gatsby-starter-blog
- url: https://gatsby-starter-blog-amp-to-pwa.netlify.com/
  repo: https://github.com/tomoyukikashiro/gatsby-starter-blog-amp-to-pwa
  description: Gatsby starter blog with AMP to PWA Strategy
  tags:
    - Blog
    - AMP
    - PWA
  features:
    - Similar to gatsby-starter-blog
    - Support AMP to PWA strategy
- url: https://cvluca.github.io/gatsby-starter-markdown/
  repo: https://github.com/cvluca/gatsby-starter-markdown
  description: Boilerplate for markdown-based website (Documentation, Blog, etc.)
  tags:
    - Markdown
    - Redux
    - Styling:Ant Design
  features:
    - Responsive Web Design
    - Auto generated Sidebar
    - Auto generated Anchor
- url: https://gatsby-starter-wordpress-community.netlify.com/
  repo: https://github.com/pablovila/gatsby-starter-wordpress-community
  description: Starter using gatsby-source-wordpress to display posts and pages from a WordPress site
  tags:
    - CMS:WordPress
    - Styling:Bulma
    - Blog
    - Pagination
  features:
    - Gatsby v2 support
    - Responsive Web Design
    - WordPress support
    - Bulma and Sass Support for styling
    - Pagination logic
- url: https://gatsby-blogger.netlify.com/
  repo: https://github.com/aslammultidots/blogger
  description: A Simple, clean and modern designed blog with firebase authentication feature and easily customizable code.
  tags:
    - Blog
    - Redux
    - Disqus
    - CMS:Contentful
    - Firebase
  features:
    - Minimal and clean white layout.
    - Dynamic content from Contentful.
    - Blog post listing with previews (image + summary) for each blog post.
    - Disqus commenting system for each blog post.
    - Search post with keyword.
    - Firebase for Authentication.
    - Protected Routes with Authorization.
    - Contact form integration.
- url: https://gatsby-starter-styled-components.netlify.com/
  repo: https://github.com/blakenoll/gatsby-starter-styled-components
  description: The Gatsby default starter modified to use styled-components
  tags:
    - Styling:CSS-in-JS
  features:
    - styled-components
    - sticky footer
- url: https://magazine-example.livingdocs.io/
  repo: https://github.com/livingdocsIO/gatsby-magazine-example
  description: This magazine-starter helps you start out with Livingdocs as a headless CMS.
  tags:
    - Blog
    - CMS:Headless
  features:
    - Minimal and clean white layout.
    - Dynamic content from Livingdocs.
    - Built-in component library.
    - Robust template and theme.
- url: https://gatsby-starter-intl.tomekskuta.pl
  repo: https://github.com/tomekskuta/gatsby-starter-intl
  description: Gatsby v2 i18n starter which makes static pages for every locale and detect your browsers lang. i18n with react-intl.
  tags:
    - i18n
    - Testing
  features:
    - static pages for every language
    - detects your browser locale
    - uses react-intl
    - based on Gatsby Default Starter
    - unit tests with Jest
- url: https://cape.netlify.com/
  repo: https://github.com/juhi-trivedi/cape
  description: A Gatsby - CMS:Contentful demo with Netlify.
  tags:
    - Blog
    - Netlify
    - CMS:Contentful
    - Styling:Bootstrap
  features:
    - Fecthing Dynamic content from Contentful.
    - Blog post listing with previews (image + summary) for each blog post.
    - Contact form integration with Netlify.
    - Grid system inspired by Bootstrap.
- url: https://gatsby-starter-infinite-scroll.baobab.fi/
  repo: https://github.com/baobabKoodaa/gatsby-starter-infinite-scroll
  description: Infinite Scroll and Pagination with 10k photos
  tags:
    - Infinite Scroll
    - Pagination
    - Styling:CSS-in-JS
  features:
    - Infinite Scroll (default mode)
    - Pagination (fallback for users without JS)
    - Toggle between these modes in demo
    - Efficient implementation (only fetch the data that's needed, ship initial items with the page instead of fetch, etc.)
- url: https://jodie.lekoarts.de/
  repo: https://github.com/LekoArts/gatsby-starter-portfolio-jodie
  description: Image-heavy photography portfolio with colorful accents & great typography
  tags:
    - Portfolio
    - PWA
    - Transitions
    - Styling:CSS-in-JS
    - Linting
    - Testing
    - Language:TypeScript
  features:
    - Configurable with theming, CSS Grid & a yaml file for navigation
    - Create your projects by editing a yaml file and putting images into a folder
    - Shows your Instagram posts
    - TypeScript
    - Cypress for End-to-End testing
    - react-spring for animations & transitions
    - Uses styled-components + styled-system
    - SEO with Sitemap, Schema.org JSONLD, Tags
    - Responsive images with gatsby-image
- url: https://amazing-jones-e61bda.netlify.com/
  repo: https://github.com/WebCu/gatsby-material-kit-react
  description: Adaptation of Material Kit React to Gatsby
  tags:
    - Styling:Material
  features:
    - 60 Handcrafted Components
    - 4 Customized Plugins
    - 3 Example Pages
- url: https://relaxed-bhaskara-5abd0a.netlify.com/
  repo: https://github.com/LekovicMilos/gatsby-starter-portfolio
  description: Gatsby portfolio starter for creating quick portfolio
  tags:
    - Portfolio
  features:
    - Showcase of portfolio items
    - About me page
- url: https://gatsby-typescript-scss-docker-starter.netlify.com/
  repo: https://github.com/OFranke/gatsby-typescript-scss-docker
  description: Gatsby starter TypeScript, SCSS, Docker
  tags:
    - Language:TypeScript
    - Styling:SCSS
    - Linting
  features:
    - Format & Commit Safe by ESLint, StyleLint and Prettier with Lint-Staged (Husky), optimized for VS Code
    - Typings for scss files are automatically generated
    - Responsiveness from the beginning through easy breakpoint configuration
    - Enforce the DRY principle, no hardcoded and repeated `margin`, `font-size`, `color`, `box-shadow`, `border-radius` ... properties anymore
    - Docker ready - you can run Gatsby dev mode on your machine environment or with docker-compose
- url: https://prismic-i18n.lekoarts.de/
  repo: https://github.com/LekoArts/gatsby-starter-prismic-i18n
  description: Based on gatsby-starter-prismic with Internationalization (i18n) support.
  tags:
    - CMS:Prismic
    - CMS:Headless
    - Styling:CSS-in-JS
    - Linting
    - Blog
    - PWA
    - Testing
    - i18n
  features:
    - Prismic as Headless CMS
    - Uses multiple features of Prismic - Slices, Labels, Relationship fields, Custom Types, Internationalization
    - Emotion for Styling
    - i18n without any third-party libaries
    - Cypress for End-to-End testing
    - Prism.js highlighting
    - Responsive images with gatsby-image
    - Extensive SEO
    - ESLint & Prettier
- url: https://gatsby-starter-landing-page.netlify.com/
  repo: https://github.com/gillkyle/gatsby-starter-landing-page
  description: Single page starter for minimal landing pages
  tags:
    - Onepage
  features:
    - Gatsby image
    - Google Analytics
    - Minimal design
- url: https://thakkaryash94.github.io/gatsby-github-personal-website/
  repo: https://github.com/thakkaryash94/gatsby-github-personal-website
  description: It is a conversion of original GitHub personal website repo which is written in ruby for JS developers. This repository gives you the code you'll need to kickstart a personal website that showcases your work as a software developer. And when you manage the code in a GitHub repository, it will automatically render a webpage with the owner's profile information, including a photo, bio, and repositories.
  tags:
    - Portfolio
    - Onepage
  features:
    - layout config either stacked or sidebar
    - theme dark/light mode
    - post support
- url: https://gatsby-starter-default-intl.netlify.com
  repo: https://github.com/wiziple/gatsby-starter-default-intl
  description: The default Gatsby starter with features of multi-language url routes and browser language detection.
  tags:
    - i18n
  features:
    - Localization (Multilanguage) provided by react-intl.
    - Support automatic redirection based on user's preferred language in browser provided by browser-lang.
    - Support multi-language url routes within a single page component. That means you don't have to create separate pages such as pages/en/index.js or pages/ko/index.js.
    - Based on gatsby-starter-default with least modification.
- url: https://gatsby-starter-julia.netlify.com/
  repo: https://github.com/niklasmtj/gatsby-starter-julia
  description: A minimal blog starter template built with Gatsby
  tags:
    - Markdown
    - Blog
  features:
    - Landingpage
    - Blogoverview
    - Markdown sourcing
    - Estimated reading time
    - Styled component with @emotion
    - Netlify deployment friendly
    - Nunito font as npm module
    - Site meta tags with React Helmet
- url: https://agalp.imedadel.me
  repo: https://github.com/ImedAdel/automatic-gatsbyjs-app-landing-page
  description: Automatically generate iOS app landing page using GatsbyJS
  tags:
    - Onepage
    - PWA
    - SEO
  features:
    - One Configuration file
    - Automatically generate a landing page for your iOS app
    - List app features
    - App Store and Play Store buttons
    - App screenshot and video preview
    - Easily add social media accounts and contact info in the footer via the site-config.js file.
    - Pick custom Font Awesome icons for the feature list via the site-config.js file.
    - Built using Prettier and Styled-Components
    - Easily integrate Google Analytics by adding your ID to site-config.js file.
- url: https://gatsby-starter-shopify-app.firebaseapp.com/install
  repo: https://github.com/gil--/gatsby-starter-shopify-app
  description: Easily create Serverless Shopify Admin Apps powered by Gatsby and Firebase Functions
  tags:
    - Shopify
    - Firebase
  features:
    - 🗄 Firebase Firestore Realtime DB
    - ⚡️ Serverless Functions API layer (Firebase Functions)
    - 💼 Admin API (Graphql) Serverless Proxy
    - 🎨 Shopify Polaris (AppProvider, etc.)
    - 💰 Application Charge Logic (30 days) with variable trial duration
    - 📡 Webhook Validation & Creation
    - 🔑 GDPR Ready (Including GDPR Webhooks)
    - 🏗 CircleCI Config for easy continuous deployments to Firebase
- url: https://gatsby-starter-paperbase.netlify.com/
  repo: https://github.com/willcode4food/gatsby-starter-paperbase
  description: A Gatsby starter that implements the Paperbase Premium Theme from MaterialUI
  tags:
    - Styling:Material
    - Styling:CSS-in-JS
  features:
    - MaterialUI Paperbase theme in Gatsby!
    - Create professional looking admin tools and dashboards
    - Responsive Design
    - MaterialUI Paper Components
    - MaterialUI Tab Components
- url: https://gatsby-starter-devto.netlify.com/
  repo: https://github.com/geocine/gatsby-starter-devto
  description: A GatsbyJS starter template that leverages the Dev.to API
  tags:
    - Blog
    - Styling:CSS-in-JS
  features:
    - Blog post listing with previews (image + summary) for each blog post
- url: https://gatsby-starter-framer-x.netlify.com/
  repo: https://github.com/simulieren/gatsby-starter-framer-x
  description: A GatsbyJS starter template that is connected to a Framer X project
  tags:
    - Language:TypeScript
  features:
    - TypeScript support
    - Easily work in GatsbyJS and Framer X at the same time
- url: https://gatsby-firebase-hosting.firebaseapp.com/
  repo: https://github.com/bijenkorf-james-wakefield/gatsby-firebase-hosting-starter
  description: A starter with configuration for Firebase Hosting and Cloud Build deployment.
  tags:
    - Firebase
    - Linting
  features:
    - Linting with ESLint
    - Jest Unit testing configuration
    - Lint-staged on precommit hook
    - Commitizen for conventional commit messages
    - Configuration for Firebase hosting
    - Configuration for Cloud Build deployment
    - Clear documentation to have your site deployed on Firebase behind SSL in no time!
- url: https://lewis-gatsby-starter-blog.netlify.com/
  repo: https://github.com/lewislbr/lewis-gatsby-starter-blog
  description: A simple custom Gatsby starter template to start a new blog or personal website.
  tags:
    - Blog
    - Styling:CSS-in-JS
    - Markdown
    - Portfolio
    - SEO
  features:
    - Blog post listing with summary preview for each blog post.
    - Automatically creates blog pages from Markdown files.
    - CSS in JS with styled-components.
    - Optimized images.
    - Offline capabilities.
    - Auto-generated sitemap and robots.txt.
- url: https://gatsby-starter-stripe.netlify.com/
  repo: https://github.com/brxck/gatsby-starter-stripe
  description: A minimal starter to create a storefront with Gatsby, Stripe, & Netlify Functions.
  tags:
    - Stripe
    - E-commerce
    - Styling:None
  features:
    - Statically generate based on Stripe inventory
    - Dynamically update with live inventory & availability data
    - Checkout powered by Stripe
    - Serverless functions interact with Stripe API
    - Shopping cart persisted in local storage
    - Responsive images with gatsby-image
- url: https://www.jannikbuschke.de/gatsby-antd-docs/
  repo: https://github.com/jannikbuschke/gatsby-antd-docs
  description: A template for documentation websites
  tags:
    - Documentation
    - Language:TypeScript
    - Styling:Ant Design
    - Markdown
    - MDX
  features:
    - Markdown
    - MDX with mdxjs
    - Syntax highlighting with prismjs
    - Anchors
    - Sidebar
    - Sitecontents
    - Landingpage
- url: https://gatsby-starter.haezl.at
  repo: https://github.com/haezl/gatsby-starter-haezl
  description: A lightweight, mobile first blog starter with infinite scroll and Material-UI design for Gatsby.
  tags:
    - Blog
    - Language:TypeScript
    - Linting
    - Styling:CSS-in-JS
    - Styling:Material
    - Markdown
    - PWA
  features:
    - Landing Page
    - Portfolio section
    - Blog post listing with a preview for each post
    - Infinite scroll instead of next and previous buttons
    - Blog posts generated from Markdown files
    - About Page
    - Responsive Design
    - PWA (Progressive Web App) support
    - MobX
    - Customizable
- url: https://gatsby-starter-fine.netlify.com/
  repo: https://github.com/toboko/gatsby-starter-fine
  description: A mutli-response and light, mobile first blog starter with columns layout and Seo optimization.
  tags:
    - Blog
    - Markdown
    - Portfolio
    - SEO
  features:
    - Blog
    - Portfolio section
    - Customizable
    - Markdown
    - Optimized images
    - Sitemap Page
    - Seo Ready
- url: https://ugglr.github.io/gatsby-clean-portfolio/
  repo: https://github.com/ugglr/gatsby-clean-portfolio
  description: A clean themed Software Engineer Portfolio site, showcasing soft skills on the front page, features project card showcases, about page. Responsive through react-bootstrap components together with custom CSS style sheets. SEO configured, just need to add google analytics tracking code.
  tags:
    - Portfolio
    - SEO
    - Styling:Bootstrap
  features:
    - Resume
    - CV
    - google analytics
    - easy favicon swap
    - Gatsby SEO plugin
    - Clean layout
    - White theme
    - grid using react-bootstrap
    - bootstrap4 classes available
    - font-awesome Library for icons
    - Portfolio site for developers
    - custom project cards
    - easily extendable to include blog page
    - Responsive design
- url: https://gatsby-documentation-starter.netlify.com/
  repo: https://github.com/whoisryosuke/gatsby-documentation-starter
  description: Automatically generate docs for React components using MDX, react-docgen, and GatsbyJS
  tags:
    - Documentation
    - MDX
    - SEO
  features:
    - Parses all React components (functional, stateful, even stateless!) for JS Docblocks and Prop Types.
    - MDX - Write your docs in Markdown and include React components using JSX!
    - Lightweight (only what you need)
    - Modular (easily fits in any React project!)
    - Props table component
    - Customizable sidebar navigation
    - Includes SEO plugins Google Analytics, Offline, Manifest, Helmet.
- url: http://gatsby-absurd.surge.sh/
  repo: https://github.com/ajayns/gatsby-absurd
  description: A Gatsby starter using illustrations from https://absurd.design/
  tags:
    - Onepage
    - Styling:CSS-in-JS
  features:
    - Uses surreal illustrations from absurd.design.
    - Landing page structure split into sections
    - Basic UX/UX elements ready. navbar, smooth scrolling, faqs, theming
    - Convenient image handling and data separation
- url: https://gatsby-starter-quiz.netlify.com/
  repo: https://github.com/raphadeluca/gatsby-starter-quiz
  description: Create rich quizzes with Gatsby & Mdx. No need of database or headless CMS. Manage your data directly in your Mdx file's frontmatter and write your content in the body. Customize your HTML tags, use react components from a library or write your owns. Navigation will be automatically created between each question.
  tags:
    - MDX
  features:
    - Data quiz in the frontmatter
    - Rich customizable content with MDX
    - Green / Red alert footer on user's answer
    - Navigation generated based on the index of each question
- url: https://gatsby-starter-accessibility.netlify.com/
  repo: https://github.com/benrobertsonio/gatsby-starter-accessibility
  description: The default Gatsby starter with powerful accessibility tools built-in.
  tags:
    - Storybook
    - Linting
  features:
    - 🔍 eslint-plugin-jsx-a11y for catching accessibility issues while authoring code
    - ✅ lint:staged for adding a pre-commit hook to catch accessibility linting errors
    - 📣 react-axe for console reporting of accessibility errors in the DOM during development
    - 📖 storybook setup for accessibility reporting on individual components
- url: https://gatsby-theme-ggt-material-ui-blog.netlify.com/
  repo: https://github.com/avatar-kaleb/gatsby-starter-ggt-material-ui-blog
  description: Starter material-ui blog utilizing a Gatsby theme!
  tags:
    - Blog
    - MDX
  features:
    - Uses MDX with Gatsby theme for quick and easy set up
    - Material-ui design with optional config passed into the theme options
    - Gradient background with sitemap, rss feed, and offline capabilities
- url: https://gatsby-starter-blog-typescript.netlify.com/
  repo: https://github.com/gperl27/Gatsby-Starter-Blog-Typescript
  description: Gatsby starter blog with TypeScript
  tags:
    - Blog
    - Language:TypeScript
    - Styling:CSS-in-JS
  features:
    - Includes all features that come with Gatsby's official starter blog
    - TypeScript for type-safety out of the box
    - Styled components in favor of inline styles
    - Transition Link for nice page transitions
    - Type definitions from GraphQL schema (with code generation)
- url: https://gatsby-starter-sass.netlify.com/
  repo: https://github.com/colbyfayock/gatsby-starter-sass
  description: A Gatsby starter with Sass and no assumptions!
  tags:
    - Styling:SCSS
  features:
    - Sass stylesheets to manage your CSS (SCSS flavored)
    - Simple, minimal base setup to get started
    - No baked in configurations or assumptions
- url: https://billyjacoby.github.io/gatsby-react-bootstrap-starter/
  repo: https://github.com/billyjacoby/gatsby-react-bootstrap-starter
  description: GatsbyJS starter with react-bootstrap and react-icons
  tags:
    - Styling:Bootstrap
    - Styling:SCSS
  features:
    - SASS stylesheets to make styling components easy
    - Sample navbar that sticks to the top of the page on scroll
    - Includes react-icons to make adding icons to your app super simple
- url: https://gatsbystartermdb.netlify.com
  repo: https://github.com/jjcav84/mdbreact-gatsby-starter
  description: GatsbyJS starter built with MDBootstrap React free version
  tags:
    - Styling:Bootstrap
  features:
    - Material Design, Bootstrap, and React
    - Contact form and Google Map components
    - Animation
    - documentation and component library can be found at mdboostrap's website
- url: https://gatsby-starter-primer.netlify.com/
  repo: https://github.com/thomaswangio/gatsby-starter-primer
  description: A Gatsby starter featuring GitHub Primer Design System and React components
  tags:
    - Styling:Other
    - Styling:CSS-in-JS
    - SEO
    - Landing Page
  features:
    - Primer React Components
    - Styled Components
    - Gatsby Image
    - Better SEO component with appropriate OG image and appropriate fallback meta tags
- url: https://pranshuchittora.github.io/gatsby-material-boilerplate
  repo: https://github.com/pranshuchittora/gatsby-material-boilerplate
  description: A simple starter to get up and developing quickly with Gatsby in material design
  tags:
    - Styling:Material
  features:
    - Material design
    - Sass/SCSS
    - Tags
    - Categories
    - Google Analytics
    - Offline support
    - Web App Manifest
    - SEO
- url: https://anubhavsrivastava.github.io/gatsby-starter-hyperspace
  repo: https://github.com/anubhavsrivastava/gatsby-starter-hyperspace
  description: Single page starter based on the Hyperspace site template, with landing, custom and Elements(Component) page
  tags:
    - HTML5UP
    - Styling:SCSS
    - Onepage
    - Landing Page
  features:
    - Designed by HTML5 UP
    - Simple one page site that’s perfect for personal portfolios
    - Fully Responsive
    - Styling with SCSS
    - Offline support
    - Web App Manifest
- url: https://anubhavsrivastava.github.io/gatsby-starter-identity
  repo: https://github.com/anubhavsrivastava/gatsby-starter-identity
  description: Single page starter based on the Identity site template by HTML5 up, suitable for one page portfolio.
  tags:
    - HTML5UP
    - Styling:SCSS
    - Onepage
    - Landing Page
    - PWA
  features:
    - Designed by HTML5 UP
    - Simple one page personal portfolio
    - Fully Responsive
    - Styling with SCSS
    - Offline support
    - Web App Manifest
- url: https://hopeful-ptolemy-cd840b.netlify.com/
  repo: https://github.com/tonydiaz/gatsby-landing-page-starter
  description: A simple landing page starter for idea validation using material-ui. Includes email signup form and pricing section.
  tags:
    - Styling:Material
    - Landing Page
  features:
    - SEO
    - Mailchimp integration
    - Material-UI components
    - Responsive
    - Pricing section
    - Benefits section
    - Email signup form
    - Easily configurable
    - Includes standard Gatsby starter features
- url: https://anubhavsrivastava.github.io/gatsby-starter-aerial
  repo: https://github.com/anubhavsrivastava/gatsby-starter-aerial
  description: Single page starter based on the Aerial site template by HTML5 up, suitable for one page personal page.
  tags:
    - HTML5UP
    - Styling:SCSS
    - Onepage
    - Landing Page
    - PWA
  features:
    - Designed by HTML5 UP
    - Simple one page personal portfolio
    - Fully Responsive
    - Styling with SCSS
    - Offline support
    - Web App Manifest
- url: https://anubhavsrivastava.github.io/gatsby-starter-eventually
  repo: https://github.com/anubhavsrivastava/gatsby-starter-eventually
  description: Single page starter based on the Eventually site template by HTML5 up, suitable for upcoming product page.
  tags:
    - HTML5UP
    - Styling:SCSS
    - Landing Page
    - PWA
  features:
    - Designed by HTML5 UP
    - Fully Responsive
    - Styling with SCSS
    - Offline support
    - Web App Manifest
- url: https://jovial-jones-806326.netlify.com/
  repo: https://github.com/GabeAtWork/gatsby-elm-starter
  description: An Elm-in-Gatsby integration, based on gatsby-plugin-elm
  tags:
    - Language:Other
  features:
    - Elm language integration
- url: https://anubhavsrivastava.github.io/gatsby-starter-readonly
  repo: https://github.com/anubhavsrivastava/gatsby-starter-readonly
  description: Single page starter based on the ReadOnly site template by HTML5 up, with landing and Elements(Component) page
  tags:
    - HTML5UP
    - Onepage
    - Styling:SCSS
    - Landing Page
    - PWA
  features:
    - Designed by HTML5 UP
    - Fully Responsive
    - Styling with SCSS
    - Offline support
    - Web App Manifest
- url: https://anubhavsrivastava.github.io/gatsby-starter-prologue
  repo: https://github.com/anubhavsrivastava/gatsby-starter-prologue
  description: Single page starter based on the Prologue site template by HTML5 up, for portfolio pages
  tags:
    - HTML5UP
    - Onepage
    - Styling:SCSS
    - Portfolio
    - PWA
  features:
    - Designed by HTML5 UP
    - Fully Responsive
    - Styling with SCSS
    - Offline support
    - Web App Manifest
- url: https://gatsby-london.netlify.com
  repo: https://github.com/ImedAdel/gatsby-london
  description: A custom, image-centric theme for Gatsby.
  tags:
    - Portfolio
    - Blog
    - Styling:PostCSS
  features:
    - Post thumbnails in the homepage
    - Built with PostCSS
    - Made for image-centeric portfolios
    - Based on London for Ghost
- url: https://anubhavsrivastava.github.io/gatsby-starter-overflow
  repo: https://github.com/anubhavsrivastava/gatsby-starter-overflow
  description: Single page starter based on the Overflow site template by HTML5 up, with landing and Elements(Component) page
  tags:
    - HTML5UP
    - Onepage
    - Styling:SCSS
    - Portfolio
    - PWA
  features:
    - Designed by HTML5 UP
    - Fully Responsive
    - Image Gallery
    - Styling with SCSS
    - Offline support
    - Web App Manifest
- url: https://cosmicjs.com/apps/gatsby-agency-portfolio/demo
  repo: https://github.com/cosmicjs/gatsby-agency-portfolio
  description: Static Webpage for displaying your agencies skills and past work.  Implements 4 sections for displaying information about your company, A home page, information about services, projects, and the people in your organization.
  tags:
    - Blog
    - Portfolio
    - CMS:Cosmic
  features:
    - Landing Page
    - Home
    - Services
    - Projects
    - People
- url: https://cosmicjs.com/apps/gatsby-localization-app-starter/demo
  repo: https://github.com/cosmicjs/gatsby-localization-app-starter
  description: A localized Gatsby starter application powered by Cosmic.
  tags:
    - CMS:Cosmic
    - i18n
  features:
    - Gatsby localization starter app
- url: https://cosmicjs.com/apps/gatsby-docs/demo
  repo: https://github.com/cosmicjs/gatsby-docs-app
  description: Be able to view and create documentation using Gatsby and Cosmic. Leveraging the speed and high powered APIs of the Gatsby framework and the simplicity and scalability of Cosmic.
  tags:
    - CMS:Cosmic
    - Documentation
  features:
    - manage docs in static web file format for zippy delivery
- url: https://cosmicjs.com/apps/gatsby-ecommerce-website/demo
  repo: https://github.com/a9kitkumar/Gatsby-Ecommerce
  description: A localized Gatsby starter application powered by Cosmic.
  tags:
    - CMS:Cosmic
    - E-commerce
  features:
    - Stores products, orders using Cosmic as a database and a server
- url: https://harshil1712.github.io/gatsby-starter-googlesheets/
  repo: https://github.com/harshil1712/gatsby-starter-googlesheets
  description: A starter using Google Sheets as data source
  tags:
    - Google Sheets
    - SEO
    - Blog
  features:
    - Uses Google Sheets for data
    - Easily configurable
- url: https://the-plain-gatsby.netlify.com/
  repo: https://github.com/wangonya/the-plain-gatsby
  description: A simple minimalist starter for your personal blog.
  tags:
    - Blog
    - Markdown
  features:
    - Minimalist design
    - Next and previous blog post navigation
    - About page
    - Markdown support
- url: https://gatsby-starter-blockstack.openintents.org
  repo: https://github.com/friedger/gatsby-starter-blockstack
  description: A starter using Blockstack on client side
  tags:
    - Authentication
  features:
    - Uses Blockstack
    - Client side app
- url: https://anubhavsrivastava.github.io/gatsby-starter-multiverse
  repo: https://github.com/anubhavsrivastava/gatsby-starter-multiverse
  description: Single page starter based on the Multiverse site template by HTML5 up, with landing and Elements(Component) page
  tags:
    - HTML5UP
    - Onepage
    - Styling:SCSS
    - Portfolio
    - PWA
  features:
    - Designed by HTML5 UP
    - Fully Responsive
    - Image Gallery
    - Styling with SCSS
    - Offline support
    - Web App Manifest
- url: https://anubhavsrivastava.github.io/gatsby-starter-highlights
  repo: https://github.com/anubhavsrivastava/gatsby-starter-highlights
  description: Single page starter based on the Highlights site template by HTML5 up, with landing and Elements(Component) page
  tags:
    - HTML5UP
    - Onepage
    - Styling:SCSS
    - Portfolio
    - PWA
  features:
    - Designed by HTML5 UP
    - Fully Responsive
    - Image Gallery
    - Styling with SCSS
    - Offline support
    - Web App Manifest
- url: https://gatsby-starter-material-business-markdown.netlify.com/
  repo: https://github.com/ANOUN/gatsby-starter-material-business-markdown
  description: A clean, modern starter for businesses using Material Design Components
  tags:
    - Blog
    - Markdown
    - PWA
    - Styling:Material
    - Styling:SCSS
  features:
    - Minimal, Modern Business Website Design
    - Material Design Components
    - MDC React Components
    - MDC Theming
    - Blog
    - Home Page
    - Contact Page
    - Contact Form
    - About Page
    - Mobile-First approach in development
    - Fully Responsive
    - Markdown
    - PWA
- url: https://gatsby-starter-default-typescript.netlify.com/
  repo: https://github.com/andykenward/gatsby-starter-default-typescript
  description: Starter Default TypeScript
  tags:
    - Language:TypeScript
  features:
    - TypeScript
    - Typing generation for GraphQL using GraphQL Code Generator
    - Comes with React Helmet for adding site meta tags
    - Based on Gatsby Starter Default
- url: http://gatsbyhoney.davshoward.com/
  repo: https://github.com/davshoward/gatsby-starter-honey
  description: A delicious baseline for Gatsby (v2).
  tags:
    - Styling:PostCSS
    - SEO
  features:
    - Gatsby v2
    - SEO (including robots.txt, sitemap generation, automated yet customisable metadata, and social sharing data)
    - Google Analytics
    - PostCSS support
    - Developer environment variables
    - Accessibility support
    - Based on Gatsby Starter Default
- url: https://material-ui-starter.netlify.com/
  repo: https://github.com/dominicabela/gatsby-starter-material-ui
  description: This starter includes Material UI boilerplate and configuration files along with the standard Gatsby configuration files. It provides a starting point for developing Gatsby apps with the Material UI framework.
  tags:
    - SEO
    - Styling:Material
  features:
    - Material UI Framework
    - Roboto Typeface (self hosted)
    - SEO
    - Offline Support
    - Based on Gatsby Default Starter
- url: https://developer-diary.netlify.com/
  repo: https://github.com/willjw3/gatsby-starter-developer-diary
  description: A blog template created with web developers in mind. Totally usable right out of the box, but minimalist enough to be easily modifiable.
  tags:
    - Blog
    - Markdown
    - Pagination
    - SEO
  features:
    - Ready to go - Blog author name, author image, etc,... can be easily added using a config file
    - Blog posts created as markdown files
    - Gatsby v.2
    - Mobile responsive
    - Pagination
    - Category and tag pages
    - Social media sharing icons in each post
    - Icons from React Icons (Font Awesome, Devicons, etc,...)
    - Beautiful tech-topic tags to attach to your web-development-related blog posts
    - Developer-relevant social media icon links, including GitHub, Stack Overflow, and freeCodeCamp
- url: https://anubhavsrivastava.github.io/gatsby-starter-paradigmshift
  repo: https://github.com/anubhavsrivastava/gatsby-starter-paradigmshift
  description: Single page starter based on the Paradigm Shift site template by HTML5 up, with landing and Elements(Component) page
  tags:
    - HTML5UP
    - Onepage
    - Styling:SCSS
    - Portfolio
    - PWA
  features:
    - Designed by HTML5 UP
    - Fully Responsive
    - Image Gallery
    - Styling with SCSS
    - Offline support
    - Web App Manifest
- url: https://dazzling-heyrovsky-62d4f9.netlify.com/
  repo: https://github.com/s-kris/gatsby-starter-medium
  description: A GatsbyJS starter blog as close as possible to medium.
  tags:
    - Markdown
    - Styling:CSS-in-JS
  features:
    - Careers Listing
    - Mobile Responsive
- url: https://gatsby-personal-starter-blog.netlify.com
  repo: https://github.com/thomaswangio/gatsby-personal-starter-blog
  description: Gatsby starter for personal blogs! Blog configured to run at /blog and with Netlify CMS and gatsby-remark-vscode.
  tags:
    - Blog
    - Markdown
    - Styling:CSS-in-JS
    - CMS:Netlify
  features:
    - Netlify CMS
    - VSCode syntax highlighting
    - Styled Components
- url: https://anubhavsrivastava.github.io/gatsby-starter-phantom
  repo: https://github.com/anubhavsrivastava/gatsby-starter-phantom
  description: Single page starter based on the Phantom site template by HTML5 up, with landing, generic and Elements(Component) page
  tags:
    - HTML5UP
    - Onepage
    - Styling:SCSS
    - PWA
  features:
    - Designed by HTML5 UP
    - Fully Responsive
    - Styling with SCSS
    - Offline support
    - Web App Manifest
- url: https://gatsby-starter-internationalized.ack.ee/
  repo: https://github.com/AckeeCZ/gatsby-starter-internationalized
  description: A simple starter for fully internationalized websites, including route internationalization.
  tags:
    - i18n
  features:
    - internationalized page content - via react-intl
    - internationalized routes - via language configuration
    - lightweight - includes only internationalization code
    - LocalizedLink - built-in link component handling route generation
    - LanguageSwitcher - built-in language switcher component
- url: https://gatsby-starter-bee.netlify.com/
  repo: https://github.com/JaeYeopHan/gatsby-starter-bee
  description: A simple starter for blog with fresh UI.
  tags:
    - Blog
    - Netlify
    - Disqus
    - SEO
  features:
    - Code highlight with Fira Code font
    - Emoji (emojione)
    - Social share feature (Twitter, Facebook)
    - Comment feature (disqus, utterances)
    - Sponsor service (Buy-me-a-coffee)
    - CLI Tool
- url: https://hasura.io/learn/graphql/react/introduction/
  repo: https://github.com/hasura/gatsby-gitbook-starter
  description: A starter to generate docs/tutorial websites based on GitBook theme.
  tags:
    - Documentation
    - MDX
    - Markdown
    - SEO
  features:
    - Write in Markdown / MDX and generate responsive documentation/tutorial web apps
    - Fully Configurable
    - Syntax highlighting with Prismjs
    - Code diffing with +/-
    - Google Analytics Integration
    - SEO Tags with MDX frontmatter
    - Edit on GitHub button
    - Fully Customisable with rich embeds using React in MDX.
    - Search integration with Algolia
- url: https://gatsby-starter-blog-with-lunr.netlify.com/
  repo: https://github.com/lukewhitehouse/gatsby-starter-blog-with-lunr
  description: Building upon Gatsby's blog starter with a Lunr.js powered Site Search.
  tags:
    - Blog
    - Search
  features:
    - Same as the official starter blog
    - Integration with Lunr.js
- url: https://rg-portfolio.netlify.com/
  repo: https://github.com/rohitguptab/rg-portfolio
  description: Kick-off your Portfolio website with RG-Portfolio gatsby starter. We have used Gatsby + Contentful.
  tags:
    - Portfolio
    - CMS:Contentful
    - PWA
    - Blog
    - SEO
    - Disqus
    - Gallery
    - Landing Page
    - Markdown
    - Netlify
    - Styling:Bootstrap
  features:
    - Blogs listing with each blog post.
    - Contact form with Email notification using formspree.io.
    - Photos and Blogs page listing.
    - Different types of sections like About, Service, Blogs, Work, Testimonials, Photos, and contact.
    - All settings manage from contentful for example Header Menu, Homepage sections, blogs, and photos, etc.
    - Social share in blog details pages with comment ( Disqus ).
    - PWA
- url: https://oneshopper.netlify.com
  repo: https://github.com/rohitguptab/OneShopper
  description: This Starter is created for e-commerce site with Gatsby + Contentful and snipcart
  tags:
    - E-commerce
    - CMS:Contentful
    - Blog
    - SEO
    - Disqus
  features:
    - Blog post listing with previews for each blog post.
    - Store page listing all the Products and includes features like Rating, Price, Checkout, More then one Product images with tabbing.
    - Contact form with Email notification.
    - Index pages design with Latest Post, Latest Blog, Deal of week and Banner.
- url: https://anubhavsrivastava.github.io/gatsby-starter-spectral
  repo: https://github.com/anubhavsrivastava/gatsby-starter-spectral
  description: Single page starter based on the Spectral site template by HTML5 up, with landing, Generic and Elements(Component) page
  tags:
    - HTML5UP
    - Onepage
    - Styling:SCSS
    - Portfolio
    - PWA
  features:
    - Designed by HTML5 UP
    - Fully Responsive
    - Styling with SCSS
    - Offline support
    - Web App Manifest
- url: https://anubhavsrivastava.github.io/gatsby-starter-directive
  repo: https://github.com/anubhavsrivastava/gatsby-starter-directive
  description: Single page starter based on the Directive site template by HTML5 up, with landing and Elements(Component) page
  tags:
    - HTML5UP
    - Onepage
    - Styling:SCSS
    - Portfolio
    - PWA
  features:
    - Designed by HTML5 UP
    - Fully Responsive
    - Styling with SCSS
    - Offline support
    - Web App Manifest
- url: https://histaff.io/
  repo: https://github.com/histaff/website-static
  description: It's a beautiful starter static website which useful plugins based on Gatsby
  tags:
    - Styling:SCSS
    - Landing Page
    - Onepage
  features:
    - Fully Responsive
    - Styling with SCSS
    - Very similar to gatsby-starter-netlify-cms, slightly more configurable (e.g. set site-title in gatsby-config) with Bootstrap/Bootswatch instead of bulma
    - LocalizedLink - built-in link component handling route generation
- url: https://gatsby-kea-starter.netlify.com/
  repo: https://github.com/benjamin-glitsos/gatsby-kea-starter
  description: Gatsby starter with redux and sagas made simpler by the Kea library
  tags:
    - Redux
  features:
    - The Kea library makes redux and sagas extremely simple and concise
- url: https://anubhavsrivastava.github.io/gatsby-starter-solidstate
  repo: https://github.com/anubhavsrivastava/gatsby-starter-solidstate
  description: Single page starter based on the Solid State site template by HTML5 up, with landing, Generic and Elements(Component) page
  tags:
    - HTML5UP
    - Onepage
    - Styling:SCSS
    - Portfolio
    - PWA
  features:
    - Designed by HTML5 UP
    - Fully Responsive
    - Styling with SCSS
    - Offline support
    - Web App Manifest
- url: https://yellowcake.netlify.com/
  repo: https://github.com/thriveweb/yellowcake
  description: A starter project for creating lightning-fast websites with Gatsby v2 and Netlify-CMS v2 + Uploadcare integration.
  tags:
    - CMS:Netlify
    - Netlify
    - Blog
    - SEO
  features:
    - Uploadcare
    - Netlify Form
    - Category list (with navigation)
    - Featured post
    - Next and prev post
    - SEO component
- url: https://anubhavsrivastava.github.io/gatsby-starter-fractal
  repo: https://github.com/anubhavsrivastava/gatsby-starter-fractal
  description: Single page starter based on the Fractal site template by HTML5 up, with landing and Elements(Component) page
  tags:
    - HTML5UP
    - Onepage
    - Styling:SCSS
    - Portfolio
    - PWA
  features:
    - Designed by HTML5 UP
    - Fully Responsive
    - Styling with SCSS
    - Offline support
    - Web App Manifest
- url: https://minimal-gatsby-ts-starter.netlify.com/
  repo: https://github.com/TheoBr/minimal-gatsby-typescript-starter
  description: Minimal TypeScript Starter
  tags:
    - Language:TypeScript
  features:
    - TypeScript
    - ESLint + optional rule enforcement with Husky
    - Prettier
    - Netlify ready
    - Minimal
- url: https://gatsby-typescript-starter-default.netlify.com/
  repo: https://github.com/RobertoMSousa/gatsby-typescript-starter-default
  description: Simple Gatsby starter using TypeScript and eslint instead of outdated tslint.
  tags:
    - Language:TypeScript
    - SEO
    - Linting
  features:
    - Comes with React Helmet for adding site meta tags
    - Includes plugins for offline support out of the box
    - TypeScript
    - Prettier & eslint to format & check the code
- url: https://gatsby-starter-carraway.netlify.com/
  repo: https://github.com/endymion1818/gatsby-starter-carraway
  description: a Gatsby starter theme with Accessibility features, TypeScript, Jest, some basic UI elements, and a CircleCI pipeline
  tags:
    - Language:TypeScript
    - Pagination
    - Search
    - Testing
  features:
    - Paginated post archive
    - Site search with Lunr.js
    - Categories and category archive pages
    - Minimal CSS defaults using styled-components, including system font stack
    - Some fundamental Accessibility features including tabbable navigation & "Skip to content" link
    - UI elements including multi-column layout using CSS Grid (with float fallback), header component with logo, basic navigation & search and a footer with 3-column layout, logo and 2 menu areas
    - TypeScript & Testing including some sensible TypeScript defaults, tests with @testing-library/react, pre-commit and pre-push hooks. Set up includes enums for repeating values such as font & background colours
    - Setup for a CircleCI pipeline so you can run the above tests in branches before merging to master
    - Markdown posts _and_ pages (pages don't appear in the post archive)
- url: https://www.quietboy.net
  repo: https://github.com/zhouyuexie/gatsby-starter-quiet
  description: Gatsby out of the box blog, use TypeScript and highly customized style.
  tags:
    - Language:TypeScript
    - Styling:SCSS
    - SEO
    - Linting
    - RSS
    - Pagination
    - PWA
  features:
    - TypeScript
    - TsLint & Prettier
    - Tag list
    - Custom page layout
    - Switch the dark mode according to the system theme
    - Scss
    - Pagination
- url: https://compassionate-morse-5204bf.netlify.com/
  repo: https://github.com/deamme/gatsby-starter-prismic-resume
  description: Gatsby Resume/CV page with Prismic integration
  tags:
    - CMS:Prismic
    - CMS:Headless
    - Styling:CSS-in-JS
    - Onepage
    - Linting
  features:
    - One-page resume/CV
    - Prismic as Headless CMS
    - Emotion for styling
    - Uses multiple features of Prismic - Slices, Labels, Custom Types
    - ESLint & Prettier
- url: https://anubhavsrivastava.github.io/gatsby-starter-resume
  repo: https://github.com/anubhavsrivastava/gatsby-starter-resume
  description: Single page starter based on the Resume site template by startbootstrap for resume/portfolio page
  tags:
    - Onepage
    - Styling:SCSS
    - PWA
  features:
    - Designed by startbootstrap
    - Fully Responsive
    - Styling with SCSS
    - Offline support
    - Web App Manifest
- url: https://gatsby-starter-typescript-jest.netlify.com/
  repo: https://github.com/denningk/gatsby-starter-typescript-jest
  description: Barebones Gatsby starter with TypeScript, Jest, GitLab-CI, and other useful configurations
  tags:
    - Language:TypeScript
    - Testing
    - AWS
    - Linting
    - SEO
  features:
    - All components from default Gatsby starter converted to TypeScript
    - Jest testing configured for TypeScript with ts-jest
    - Detailed guide on how to deploy using AWS S3 buckets included in README
    - .gitlab-ci.yml file with blanks that can be customized for any Gatsby project
    - Configurations for EditorConfig, Prettier, and ESLint (for TypeScript)
- url: https://gatsby-starter-apollo.smakosh.com/app/
  repo: https://github.com/smakosh/gatsby-apollo-starter
  description: Gatsby Apollo starter - with client side routing
  tags:
    - Client-side App
    - SEO
    - Styling:CSS-in-JS
  features:
    - Apollo provider & Client side routing
    - Eslint/Prettier configured
    - Easy to customize
    - Nice project structure
    - Flex Grid components easy to customize
- url: https://portfolio.smakosh.com/
  repo: https://github.com/smakosh/gatsby-portfolio-dev
  description: A portfolio for developers
  tags:
    - Portfolio
    - SEO
    - Netlify
    - Onepage
    - Styling:CSS-in-JS
  features:
    - Eslint/Prettier configured
    - Scores 100% on a11y / Performance / PWA / SEO
    - PWA (desktop & mobile)
    - Easy to customize
    - Nice project structure
    - Amazing illustrations by Undraw.co
    - Tablet & mobile friendly
    - Continuous deployment with Netlify
    - A contact form protected by Google Recaptcha
    - Can be deployed with one click
    - Functional components with Recompose React Hooks! ready to migrate to React hooks!
    - Fetches your GitHub pinned projects with most stars (You could customize this if you wish)
- url: https://github.com/smakosh/gatsby-airtable-starter
  repo: https://github.com/smakosh/gatsby-airtable-starter
  description: Gatsby Airtable starter
  tags:
    - SEO
    - Netlify
    - Client-side App
    - Styling:CSS-in-JS
  features:
    - Static content fetched from Airtable
    - Dynamic content with CRUD operations with Airtable REST API
    - Well structured files/folders
    - Custom React Hooks
    - Custom Helpers instead of using third party libraries
    - Dynamic & Static containers
    - Global state management ready with useReducer & useContext
    - Dummy auth but ready to add real requests
- url: https://github.com/smakosh/gatsby-app-starter-rest-api
  repo: https://github.com/smakosh/gatsby-app-starter-rest-api
  description: Gatsby REST API starter
  tags:
    - Authentication
    - Client-side App
    - Styling:CSS-in-JS
  features:
    - Dynamic content with CRUD operations with a REST API
    - Well structured files/folders
    - Custom React Hooks
    - Auth with a JWT approach
    - Custom Helpers instead of using third party libraries
    - Dynamic containers
    - Global state management ready with useReducer & useContext
- url: https://gatsbyjs-starter-tailwindplay.appseed.us/
  repo: https://github.com/app-generator/gatsbyjs-starter-tailwindplay
  description: A Gatsby v2 starter styled using Tailwind, a utility-first CSS framework. Uses Purgecss to remove unused CSS.
  tags:
    - Styling:Tailwind
  features:
    - Based on gatsby-starter-tailwind
    - Tailwind CSS Framework
    - Removes unused CSS with Purgecss
- url: https://act-labs.github.io/
  repo: https://github.com/act-labs/gatsby-starter-act-blog
  description: Gatsby starter for blog/documentation using MDX, Ant Design, gatsby-plugin-combine.
  tags:
    - Blog
    - Documentation
    - Styling:Ant Design
    - Markdown
    - MDX
    - SEO
  features:
    - Posts and snippets;
    - SEO component;
    - Ant Design UI components;
    - Markdown and MDX for pages;
    - A customized webpack and babel configuration, for complex profecianal web apps with node.js, Jest tests, etc;
    - Progressively build more and more complex pages using gatsby-plugin-combine.
- url: https://gatsby-ghub.netlify.com/resume-book/
  repo: https://github.com/dwyfrequency/gatsby-ghub
  description: A resume builder app with authenticated routes, static marketing pages, and dynamic resume creation
  tags:
    - Authentication
    - Netlify
    - Client-side App
  features:
    - Netlify Identity
    - Static Marketing pages and Dynamic Client-side Authenticated App pages
    - SEO component
    - Apollo GraphQL (client-side)
- url: https://lewis-gatsby-starter-i18n.netlify.com
  repo: https://github.com/lewislbr/lewis-gatsby-starter-i18n
  description: A simple custom Gatsby starter template to start a new multilanguage website.
  tags:
    - i18n
    - Styling:CSS-in-JS
    - Portfolio
    - SEO
  features:
    - Automatically detects user browser language.
    - CSS in JS with styled-components.
    - Optimized images.
    - Offline capabilities.
    - Auto-generated sitemap and robots.txt.
- url: https://gatsby-snipcart-starter.netlify.com/
  repo: https://github.com/issydennis/gatsby-snipcart
  description: A simple e-commerce shop built using Gatsby and Snipcart.
  tags:
    - E-commerce
    - Styling:CSS-in-JS
    - Markdown
  features:
    - Minimal design to allow for simple customisation.
    - Snipcart integration provides an easy-to-use shopping cart and checkout.
    - Individual product pages with custom fields.
    - Products defined using markdown.
    - Styled components.
    - Gatsby image for optimised product images.
- url: https://anubhavsrivastava.github.io/gatsby-starter-stylish
  repo: https://github.com/anubhavsrivastava/gatsby-starter-stylish
  description: Single page starter based on the Stylish Portfolio site template by startbootstrap for portfolio page
  tags:
    - Onepage
    - Portfolio
    - Styling:SCSS
    - PWA
  features:
    - Designed by startbootstrap
    - Fully Responsive
    - Styling with SCSS
    - Offline support
    - Web App Manifest
- url: https://lewis-gatsby-starter-basic.netlify.com
  repo: https://github.com/lewislbr/lewis-gatsby-starter-basic
  description: A simple custom basic Gatsby starter template to start a new website.
  tags:
    - Styling:CSS-in-JS
    - SEO
  features:
    - Bare-bones starter.
    - CSS in JS with styled-components.
    - Optimized images.
    - Offline capabilities.
    - Auto-generated sitemap and robots.txt.
- url: https://myclicks.netlify.com/
  repo: https://github.com/himali-patel/MyClicks
  description: A simple Gatsby starter template to create portfolio website with contentful and Netlify.
  tags:
    - Blog
    - Netlify
    - CMS:Contentful
    - Styling:Bootstrap
    - Disqus
    - SEO
  features:
    - Fecthing Dynamic content from Contentful.
    - Blog post listing with previews, disqus implementation and social sharing for each blog post.
    - Contact form integration with Netlify.
    - Portfolio Result Filteration according to Category.
    - Index pages design with Recent Blogs and Intagram Feed.
- url: https://gatsby-starter-typescript-graphql.netlify.com
  repo: https://github.com/spawnia/gatsby-starter-typescript-graphql
  description: A Gatsby starter with typesafe GraphQL using TypeScript
  tags:
    - Language:TypeScript
    - Linting
    - Portfolio
    - Styling:CSS-in-JS
  features:
    - Type safety with TypeScript
    - Typesafe GraphQL with graphql-code-generator
    - ESLint with TypeScript support
    - Styling with styled-components
- url: https://gatsby-tailwind-serif.netlify.com/
  repo: https://github.com/windedge/gatsby-tailwind-serif
  description: A Gatsby theme based on gatsby-serif-theme, rewrite with Tailwind CSS.
  tags:
    - Styling:Tailwind
    - Markdown
  features:
    - Based on gatsby-serif-theme
    - Tailwind CSS Framework
    - Removes unused CSS with Purgecss
    - Responsive design
    - Suitable for small business website
- url: https://mystifying-mclean-5c7fce.netlify.com
  repo: https://github.com/renvrant/gatsby-mdx-netlify-cms-starter
  description: An extension of the default starter with Netlify CMS and MDX support.
  tags:
    - MDX
    - Markdown
    - Netlify
    - CMS:Netlify
    - Styling:None
  features:
    - MDX and Netlify CMS support
    - Use React components in Netlify CMS Editor and other markdown files
    - Allow editors to choose a page template
    - Replace HTML tags with React components upon rendering Markdown, enabling design systems
    - Hide pages from being editable by the CMS
    - Minimal and extensible
- url: https://gatsby-airtable-advanced-starter.marcomelilli.com
  repo: https://github.com/marcomelilli/gatsby-airtable-advanced-starter
  description: A Gatsby Starter Blog using Airtable as backend
  tags:
    - Airtable
    - Blog
    - Styling:None
  features:
    - Dynamic content from Airtable
    - Does not contain any UI frameworks
    - Tags
    - Categories
    - Authors
    - Disqus
    - Offline support
    - Web App Manifest
    - SEO
- url: https://contentful-starter.netlify.com/
  repo: https://github.com/algokun/gatsby_contentful_starter
  description: An Awesome Starter Kit to help you get going with Contentful and Gatsby
  tags:
    - Blog
    - CMS:Contentful
    - CMS:Headless
  features:
    - Bare-bones starter.
    - Dynamic content from Contentful CMS
    - Ready made Components
    - Responsive Design
    - Includes Contentful Delivery API for production build
- url: https://gatsby-simple-blog.thundermiracle.com
  repo: https://github.com/thundermiracle/gatsby-simple-blog
  description: A gatsby-starter-blog with overreacted looking and tags, breadcrumbs, disqus, i18n, eslint supported
  tags:
    - i18n
    - Blog
    - Netlify
    - Linting
    - Disqus
    - Testing
  features:
    - Easily Configurable
    - Tags
    - Breadcrumbs
    - Tags
    - Disqus
    - i18n
    - ESLint
    - Jest
- url: https://anubhavsrivastava.github.io/gatsby-starter-grayscale
  repo: https://github.com/anubhavsrivastava/gatsby-starter-grayscale
  description: Single page starter based on the Grayscale site template by startbootstrap for portfolio page
  tags:
    - Onepage
    - Portfolio
    - Styling:SCSS
    - PWA
  features:
    - Designed by startbootstrap
    - Fully Responsive
    - Styling with SCSS
    - Offline support
    - Web App Manifest
- url: https://gatsby-all-in.netlify.com
  repo: https://github.com/Gherciu/gatsby-all-in
  description: A starter that includes the most popular js libraries, already pre-configured and ready for use.
  tags:
    - Linting
    - Netlify
    - Styling:Tailwind
  features:
    - Tailwind CSS Framework
    - Antd UI Framework pre-configured
    - Redux for managing state
    - Eslint and Stylelint to enforce code style
- url: http://demo.nagui.me
  repo: https://github.com/kimnagui/gatsby-starter-nagui
  description: A Gatsby starter that full responsive blog.
  tags:
    - Blog
    - AWS
    - Pagination
    - SEO
    - Styling:CSS-in-JS
  features:
    - Tags & Categorys.
    - Pagination.
    - Show Recent Posts for category.
    - Styled-Components.
    - Mobile-First CSS.
    - Syntax highlighting in code blocks using PrismJS(Dracula).
    - Google Analytics.
    - Deploy AWS S3.
- url: https://anubhavsrivastava.github.io/gatsby-starter-newage
  repo: https://github.com/anubhavsrivastava/gatsby-starter-newage
  description: Single page starter based on the new age site template by startbootstrap for portfolio page/Mobile app launch
  tags:
    - Onepage
    - Portfolio
    - Styling:SCSS
    - PWA
  features:
    - Designed by startbootstrap
    - Fully Responsive
    - Styling with SCSS
    - Offline support
    - Web App Manifest
- url: https://gatsby-starter-krisp.netlify.com/
  repo: https://github.com/algokun/gatsby-starter-krisp
  description: A minimal, clean and responsive starter built with gatsby
  tags:
    - Styling:Bootstrap
    - Onepage
    - Portfolio
    - Netlify
    - Markdown
  features:
    - Styled-Components.
    - Mobile-First CSS.
    - Responsive Design, optimized for Mobile devices
- url: https://gatsby-datocms-starter.netlify.com/
  repo: https://github.com/brohlson/gatsby-datocms-starter
  description: An SEO-friendly DatoCMS starter with styled-components, page transitions, and out-of-the-box blog post support.
  tags:
    - CMS:DatoCMS
    - Styling:CSS-in-JS
    - Blog
    - Portfolio
    - SEO
  features:
    - Page Transitions
    - Blog Post Template
    - Sitemap & Robots.txt generation
- url: https://elemental.netlify.com/
  repo: https://github.com/akzhy/gatsby-starter-elemental
  description: A highly customizable portfolio starter with grid support.
  tags:
    - Blog
    - Portfolio
    - SEO
  features:
    - Highly Customizable
    - Portfolio Template
    - Blog Post Template
    - SEO Friendly
- url: https://gatsby-starter-apollo.netlify.com/
  repo: https://github.com/piducancore/gatsby-starter-apollo-netlify
  description: This project is an easy way to start developing fullstack apps with Gatsby and Apollo Server (using Netlify Lambda functions). For developing we use Netlify Dev to bring all of this magic to our local machine.
  tags:
    - Netlify
  features:
    - Apollo Client
    - Apollo Server running on Netlify functions
    - Netlify Dev for local development
- url: https://gatsby-starter-blog-and-portfolio.netlify.com/
  repo: https://github.com/alisalahio/gatsby-starter-blog-and-portfolio
  description: Just gatsby-starter-blog, with portfolio section added
  tags:
    - Blog
    - Portfolio
  features:
    - Basic setup for a full-featured blog
    - Basic setup for a portfolio
    - Support for an RSS feed
    - Google Analytics support
    - Automatic optimization of images in Markdown posts
    - Support for code syntax highlighting
    - Includes plugins for easy, beautiful typography
    - Includes React Helmet to allow editing site meta tags
    - Includes plugins for offline support out of the box
- url: https://www.attejuvonen.fi
  repo: https://github.com/baobabKoodaa/blog
  description: Blog with all the Bells and Whistles
  tags:
    - Blog
    - Infinite Scroll
    - Pagination
    - SEO
    - Markdown
  features:
    - Write blog posts into Markdown files (easy to format and content will not be married to any platform).
    - Expandable
    - Responsive and streamlined design.
    - Blazing fast UX
    - Autogenerated tracedSVG image placeholders are stylized to create a smooth look and transition as the image loads without the page jumping around.
    - Posts organized by tags.
    - Teasers of posts are generated to front page with infinite scroll which gracefully degrades into pagination.
    - Allow readers to be notified of updates with RSS feed and email newsletter.
    - Contact Form.
- url: https://novela.narative.co
  repo: https://github.com/narative/gatsby-starter-novela
  description: Welcome to Novela, the simplest way to start publishing with Gatsby.
  tags:
    - Blog
    - MDX
    - Portfolio
    - Pagination
    - SEO
  features:
    - Beautifully Designed
    - Multiple Homepage Layouts
    - Toggleable Light and Dark Mode
    - Simple Customization with Theme UI
    - Highlight-to-Share
    - Read Time and Progress
    - MDX support and inline code
    - Accessibility in Mind
- url: https://gatsby-starter-fashion-portfolio.netlify.com/
  repo: https://github.com/shobhitchittora/gatsby-starter-fashion-portfolio
  description: A Gatsby starter for a professional and minimal fashion portfolio.
  tags:
    - Blog
    - Client-side App
    - Landing Page
    - Portfolio
    - Styling:Other
  features:
    - A minimal and simple starter for your fashion portfolio
    - No need for any CMS, work with all your data and images locally.
    - Separate components for different pages and grid
    - Uses gatsby-image to load images
    - Built using the old school CSS.
- url: https://gatsby-theme-profile-builder.netlify.com/
  repo: https://github.com/ashr81/gatsby-theme-profile-builder
  description: Simple theme to build your personal portfolio and publish your articles using Contentful CMS.
  tags:
    - Landing Page
    - Portfolio
    - Styling:CSS-in-JS
    - Blog
    - CMS:Contentful
  features:
    - Mobile Screen support
    - Out of the box support with Contentful CMS for articles.
    - Toggleable Light and Dark Mode
    - Profile image with links to your GitHub and Twitter.
- url: https://prist.marguerite.io/
  repo: https://github.com/margueriteroth/gatsby-prismic-starter-prist
  description: A light-themed starter powered by Gatsby v2 and Prismic to showcase portfolios and blogs.
  tags:
    - Blog
    - CMS:Prismic
    - Landing Page
    - Netlify
    - Portfolio
    - SEO
    - Styling:CSS-in-JS
  features:
    - Landing page with customizable Hero, Portfolio preview, and About component
    - Emotion styled components
    - Blog layout and pages
    - Portfolio layout and pages
    - Google Analytics
    - Mobile ready
- url: https://demos.simplecode.io/gatsby/crafty/
  repo: https://github.com/simplecode-io/gatsby-crafty-theme
  description: SEO-friendly, fast, and fully responsive Gatsby starter with minimal plugins, utilizing JSON files as a content source.
  tags:
    - SEO
    - Portfolio
    - CMS:Other
    - Styling:Other
  features:
    - Beautiful and simple design
    - 100/100 Google Lighthouse score
    - SEO Optimized
    - Includes header/footer/sidebar (on Mobile)
    - CSS based sidebar
    - CSS based Modals
    - Content is fetched from JSON Files
    - Only one extra plugin from default Gatsby starter
- url: https://gatsby-starter-profile-site.netlify.com/
  repo: https://github.com/Mr404Found/gatsby-starter-profile-site
  description: A minimal and clean starter build with gatsby.
  tags:
    - Landing Page
    - Netlify
    - Portfolio
    - SEO
    - Styling:CSS-in-JS
  features:
    - Simple Design
    - Made by Sumanth
- url: https://the404blog.netlify.com
  repo: https://github.com/algokun/the404blog
  description: An Awesome Starter Blog to help you get going with Gatsby and Markdown
  tags:
    - Blog
    - Markdown
    - Search
    - Styling:CSS-in-JS
  features:
    - Bare-bones starter.
    - Dynamic content with Markdown
    - Ready made Components
    - Responsive Design
    - Includes Search Feature.
    - Syntax Highlight in Code.
    - Styling in Bootstrap
- url: https://gatsby-starter-unicorn.netlify.com/
  repo: https://github.com/algokun/gatsby_starter_unicorn
  description: An Awesome Starter Blog to help you get going with Gatsby and Markdown
  tags:
    - Blog
    - Markdown
    - Styling:CSS-in-JS
  features:
    - Bare-bones starter.
    - Dynamic content with Markdown
    - Ready made Components
    - Responsive Design
    - Syntax Highlight in Code.
- url: https://gatsby-starter-organization.netlify.com/
  repo: https://github.com/geocine/gatsby-starter-organization
  description: A Gatsby starter template for organization pages. Using the Gatsby theme "@geocine/gatsby-theme-organization"
  tags:
    - Styling:CSS-in-JS
    - Landing Page
    - Portfolio
    - Onepage
  features:
    - React Bootstrap styles
    - Theme-UI and EmotionJS CSS-in-JS
    - A landing page with all your organization projects, configurable through a YML file.
    - Configurable logo, favicon, organization name and title
- url: https://gatsby-starter-interviews.netlify.com/
  repo: https://github.com/rmagon/gatsby-starter-interviews
  description: A Gatsby starter template for structured Q&A or Interview sessions
  tags:
    - SEO
    - Blog
    - Styling:SCSS
  features:
    - Minimalist design for interviews
    - Beautifully presented questions and answers
    - Option to read all answers to a specific question
    - Share interview on social channels
    - All content in simple json files
- url: https://gatsby-starter-photo-book.netlify.com/
  repo: https://github.com/baobabKoodaa/gatsby-starter-photo-book
  description: A Gatsby starter for sharing photosets.
  tags:
    - Gallery
    - Infinite Scroll
    - Pagination
    - Transitions
  features:
    - Gallery with auto-generated thumbnails are presented on CSS Grid with infinite scroll.
    - Beautiful "postcard" view for photos with fullscreen toggle.
    - Both views are responsive with minimal whitespace and polished UX.
    - Many performance optimizations for image delivery (both by Gatsby & way beyond what Gatsby can do).
- url: https://gatsby-typescript-scss-starter.netlify.com/
  repo: https://github.com/GrantBartlett/gatsby-typescript-starter
  description: A simple starter project using TypeScript and SCSS
  tags:
    - Language:TypeScript
    - Styling:SCSS
    - SEO
  features:
    - Pages and components are classes.
    - A skeleton SCSS project added with prefixing
- url: https://portfolio-by-mohan.netlify.com/
  repo: https://github.com/algokun/gatsby_starter_portfolio
  description: An Official Starter for Gatsby Tech Blog Theme
  tags:
    - SEO
    - Blog
  features:
    - Styling using Styled-Components
    - Search using ElasticLunr
    - Theme by gatsby-tech-blog-theme
    - Deployed in Netlify
- url: https://brevifolia-gatsby-forestry.netlify.com/
  repo: https://github.com/kendallstrautman/brevifolia-gatsby-forestry
  description: A minimal starter blog built with Gatsby & Forestry CMS
  tags:
    - CMS:Forestry.io
    - Blog
    - Markdown
    - Styling:SCSS
  features:
    - Blog post listing with previews (image + summary) for each blog post
    - Minimalist, responsive design & typography
    - Create new markdown posts dynamically
    - Configured to work automatically with Forestry CMS
    - Customizable 'info' page
    - Simple layout & scss architecture, easily extensible
- url: https://gatsby-firebase-starter.netlify.com/
  repo: https://github.com/ovidiumihaibelciug/gatsby-firebase-starter
  description: Starter / Project Boilerplate for Authentication and creating Dynamic pages from collections with Firebase and Gatsby.js
  tags:
    - Firebase
    - SEO
    - Styling:SCSS
    - Authentication
    - PWA
  features:
    - Authentication with Firebase
    - Programmatically create pages from a firestore collection
    - Protected Routes with Authorization
    - Email verification
    - Includes React Helmet to allow editing site meta tags
    - Includes plugins for offline support out of the box
- url: https://gatsby-typescript-minimal.netlify.com/
  repo: https://github.com/benbarber/gatsby-typescript-minimal
  description: A minimal, bare-bones TypeScript starter for Gatsby
  tags:
    - Language:TypeScript
    - Styling:CSS-in-JS
    - SEO
  features:
    - Bare-bones starter
    - TypeScript
    - TSLint
    - Prettier
    - Styled Components
    - Sitemap Generation
    - Google Analytics
- url: https://agility-gatsby-starter-gatsbycloud.netlify.com
  repo: https://github.com/agility/agility-gatsby-starter
  description: Get started with Gatsby and Agility CMS using a minimal blog.
  tags:
    - CMS:Agility CMS
    - Blog
    - SEO
  features:
    - A bare-bones starter Blog to get you off and running with Agility CMS and Gatsby.
- url: https://gatsby-starter-dot.netlify.com/
  repo: https://github.com/chronisp/gatsby-starter
  description: Gatsby Starter for creating portfolio & blog.
  tags:
    - Blog
    - CMS:Headless
    - CMS:Contentful
    - Netlify
    - Portfolio
    - Redux
    - SEO
    - Styling:Material
  features:
    - Extensible & responsive design using Material UI (palette, typography & breakpoints configuration)
    - Blog integration with Contentful CMS (GraphQL queries)
    - Redux (connect actions & props easily using custom HOF)
    - Support for Netlify deployment
    - SEO
    - Prettier code styling
- url: https://johnjkerr.github.io/gatsby-creative/
  repo: https://github.com/JohnJKerr/gatsby-creative
  description: Gatsby implementation of the Start Bootstrap Creative template
  tags:
    - Gallery
    - Portfolio
    - Styling:Bootstrap
    - Styling:SCSS
  features:
    - Start Bootstrap Creative template converted to React/Gatsby
    - React Scrollspy used to track page position
    - React Bootstrap used to create modal portfolio carousel
    - GitHub Actions deployment to GitHub Pages demonstrated
- url: https://bonneville.netlify.com/
  repo: https://github.com/bagseye/bonneville
  description: A starter blog template for Gatsby
  tags:
    - Blog
    - SEO
  features:
    - Extensible & responsive design
    - Blog integration
    - SEO
- url: https://gatsby-starter-i18next-sanity.netlify.com/en
  repo: https://github.com/johannesspohr/gatsby-starter-i18next-sanity
  description: A basic starter which integrates translations with i18next and localized sanity input.
  tags:
    - i18n
    - CMS:sanity.io
  features:
    - Showcases advanced i18n techniques with i18next and sanity.io
    - Correct URLs for the languages (language in the path, translated slugs)
    - Multilanguage content from sanity
    - Snippets translation
    - Optimized bundle size (don't ship all translations at once)
    - Alternate links to other languages
    - Sitemap with language information
    - Localized 404 pages
- url: https://gatsby-skeleton.netlify.com/
  repo: https://github.com/msallent/gatsby-skeleton
  description: Gatsby starter with TypeScript and all sort of linting
  tags:
    - Language:TypeScript
    - Styling:CSS-in-JS
    - SEO
  features:
    - TypeScript
    - Styled-Components
    - ESLint
    - Prettier
    - Stylelint
    - SEO
- url: https://nehalem.netlify.com/
  repo: https://github.com/nehalist/gatsby-starter-nehalem
  description: A starter for the Gatsby Nehalem Theme
  tags:
    - Blog
    - Language:TypeScript
    - Markdown
    - Search
    - SEO
  features:
    - Fully responsive
    - Highly optimized (Lighthouse score ~400)
    - SEO optimized (with open graph, Twitter Card, JSON-LD, RSS and sitemap)
    - Syntax highlighting
    - Search functionality
    - Multi navigations
    - Static pages
    - Fully typed with TypeScript
    - Tagging
    - Theming
    - Customizable
- url: https://gatsby-starter-headless-wp.netlify.com
  repo: https://github.com/crock/gatsby-starter-headless-wordpress
  description: A starter Gatsby site to quickly implement a site for headless WordPress
  tags:
    - Blog
    - CMS:Headless
    - CMS:WordPress
  features:
    - New Header
    - Responsive
    - Sidebar that displays recent blog posts
- url: https://gatsby-advanced-blog-starter.netlify.com
  repo: https://github.com/aman29271/gatsby-advanced-blog-starter
  description: A pre-built Gatsby Starter Tech-blog
  tags:
    - Blog
    - Markdown
  features:
    - Highly Optimised
    - Image optimised with blur-up effect
    - Responsive
    - Code  highlighting
    - tagging
    - Sass compiled
- url: https://anubhavsrivastava.github.io/gatsby-starter-casual
  repo: https://github.com/anubhavsrivastava/gatsby-starter-casual
  description: Multi page starter based on the Casual site template by startbootstrap for portfolio
  tags:
    - Onepage
    - Styling:SCSS
    - PWA
  features:
    - Designed by startbootstrap
    - Fully Responsive
    - Styling with SCSS
    - Offline support
    - Web App Manifest
- url: https://gatsby-starter-ts-hello-world.netlify.com
  repo: https://github.com/hdorgeval/gatsby-starter-ts-hello-world
  description: TypeScript version of official hello world
  tags:
    - Language:TypeScript
  features:
    - TypeScript
    - ESLint
    - Type checking
    - no boilerplate
    - Great for advanced users
    - VSCode ready
- url: https://grommet-file.netlify.com/
  repo: https://github.com/metinsenturk/gatsby-starter-grommet-file
  description: Grommet-File is made with Grommet V2 and a blog starter
  tags:
    - Blog
    - Markdown
    - SEO
    - Portfolio
    - Styling:Grommet
  features:
    - Responsive Design
    - Pagination
    - Page creation
    - Content is Markdown files
    - Google Analytics
    - Grommet V2 User Interface
    - Support for RSS feed
    - SEO friendly
    - Mobile and responsive
    - Sitemap & Robots.txt generation
    - Optimized images with gatsby-image
- url: https://gatsby-wordpress-typescript-scss-blog.netlify.com/
  repo: https://github.com/sagar7993/gatsby-wordpress-typescript-scss-blog
  description: A Gatsby starter template for a WordPress blog, built using TypeScript, SCSS and Ant Design
  tags:
    - Blog
    - CMS:WordPress
    - CMS:Headless
    - Language:TypeScript
    - Pagination
    - PWA
    - SEO
    - Portfolio
    - Styling:SCSS
  features:
    - TypeScript for type-safe code
    - Source content from WordPress CMS
    - Auto generated Pagination for your WordPress Posts
    - Auto generated Navigation for next and previous post at the end Post
    - Auto generated pages for tags and categories sourced from WordPress
    - SCSS stylesheets
    - PWA with offline support
    - Ant Design for UI components and theming
    - Jest and Enzyme Testing framework support for snapshots and unit tests.
    - Responsive Design
    - Google Analytics
    - Comments using Staticman
    - Images within WordPress post/page content downloaded to static folder and transformed to webp format during build
    - Social widgets
    - Instagram feed of any profile (no API token needed)
    - Pinterest pin-it button on hovering on images (no API token needed)
    - Twitter timeline and follow button (no API token needed)
    - Facebook timeline and like button (no API token needed)
    - SEO friendly
    - Web app manifest
    - Mobile optimized and responsive
    - Sitemap.xml & Robots.txt generation
    - Optimized images with gatsby-image
    - Git pre-commit and pre-push hooks using Husky
    - TSLint formatting
    - Highly optimized with excellent lighthouse audit score
- url: https://gatsby-starter-typescript-deluxe.netlify.com/
  repo: https://github.com/gojutin/gatsby-starter-typescript-deluxe
  description: A Gatsby starter with TypeScript, Storybook, Styled Components, Framer Motion, Jest, and more.
  tags:
    - Language:TypeScript
    - Styling:CSS-in-JS
    - Storybook
    - SEO
    - Linting
    - Testing
  features:
    - TypeScript for type-safe code.
    - Styled-Components for all your styles.
    - Framer Motion for awesome animations.
    - gatsby-image and gatsby-transformer-sharp for optimized images.
    - gatsby-plugin-manifest + SEO component for an SEO-friendly PWA.
    - Storybook with add-ons for showing off your awesome components.
    - Jest and React Testing library for snapshots and unit tests.
    - ESLint (with TSLint and Prettier) to make your code look its best.
    - React Axe and React A11y for accessibility so that your site is awesome for everyone.
- url: https://gatsby-markdown-blog-starter.netlify.com/
  repo: https://github.com/ammarjabakji/gatsby-markdown-blog-starter
  description: GatsbyJS v2 starter for creating a markdown blog. Based on Gatsby Advanced Starter.
  tags:
    - Blog
    - Markdown
    - SEO
    - PWA
  features:
    - Gatsby v2 support
    - Responsive Design
    - Pagination
    - Content is Markdown files
    - Google Analytics
    - Support for RSS feed
    - SEO friendly
    - Sitemap & Robots.txt generation
    - Sass support
    - Css Modules support
    - Web App Manifest
    - Offline support
    - htaccess support
    - Typography.js
    - Integration with Social Media
- url: https://gatsby-starter-bloomer-db0aaf.netlify.com
  repo: https://github.com/zlutfi/gatsby-starter-bloomer
  description: Barebones starter website with Bloomer React components for Bulma.
  tags:
    - PWA
    - Styling:Bulma
    - Styling:SCSS
  features:
    - Bloomer React Commponents
    - Bulma CSS Framework
    - Uses SCSS for styling
    - Font Awesome Support
    - Progressive Web App
- url: https://gatsby-starter-mdbreact.netlify.com
  repo: https://github.com/zlutfi/gatsby-starter-mdbreact
  description: Barebones starter website with Material Design Bootstrap React components.
  tags:
    - PWA
    - Styling:Bootstrap
    - Styling:Material
    - Styling:SCSS
  features:
    - MDBReact React Commponents
    - Bootstrap CSS Framework with Material Design Bootstrap styling
    - Uses SCSS for styling
    - Font Awesome Support
    - Progressive Web App
- url: https://gatsby-starter-ts-pwa.netlify.com/
  repo: https://github.com/markselby9/gatsby-starter-typescript-pwa
  description: The default Gatsby starter fork with TypeScript and PWA support added
  tags:
    - Language:TypeScript
    - PWA
  features:
    - Minimum changes based on default starter template for TypeScript and PWA
    - Added TypeScript support with eslint and tsc check
    - Support GitHub Actions CI/CD workflow (beta)
- url: https://iceberg-gatsby-multilang.netlify.com/
  repo: https://github.com/diogorodrigues/iceberg-gatsby-multilang
  description: Gatsby multi-language starter. Internationalization / i18n without third party plugins or packages for Posts and Pages. Different URLs dependending on the language. Focused on SEO, PWA, Image Optimization, Styled Components and more. This starter is also integrate with Netlify CMS to manage all pages, posts and images.
  tags:
    - Blog
    - CMS:Headless
    - CMS:Netlify
    - i18n
    - Netlify
    - Markdown
    - Pagination
    - PWA
    - SEO
    - Styling:CSS-in-JS
  features:
    - Translations by using GraphQL, hooks and context API
    - Content in markdown for pages and posts in different languages
    - General translations for any content
    - Creation of menu by using translations and GraphQL
    - Netlify CMS to manage all pages, posts and images
    - Styled Components to styles
    - All important seetings for speedy and optimized images
    - Blog Posts list with pagination
    - Focus on SEO
    - PWA
- url: https://flexible-gatsby.netlify.com/
  repo: https://github.com/wangonya/flexible-gatsby
  description: A simple and clean theme for Gatsby
  tags:
    - Blog
    - Markdown
  features:
    - Google Analytics
    - Simple design
    - Markdown support
- url: https://gatsby-starter-leaflet.netlify.com/
  repo: https://github.com/colbyfayock/gatsby-starter-leaflet
  description: A Gatsby starter with Leafet!
  tags:
    - Landing Page
    - Linting
    - Styling:SCSS
    - Testing
  features:
    - Simply landing page to get started with Leaflet
    - Includes Leaflet and React Leaflet
    - Starts with some basic Sass stylesheets for styling
    - Linting and testing preconfigured
- url: https://gatsby-starter-luke.netlify.com/
  repo: https://github.com/lukethacoder/luke-gatsby-starter
  description: An opinionated starter using TypeScript, styled-components (emotion flavoured), React Hooks & react-spring. Built as a BYOS (bring your own source) so you can get up and running with whatever data you choose.
  tags:
    - Language:TypeScript
    - Transitions
    - Styling:CSS-in-JS
    - Linting
  features:
    - TypeScript
    - react-spring animations
    - BYOS (bring your own source)
    - Emotion for styling components
    - Minimal Design
    - React Hooks (IntersectionObserver, KeyUp, LocalStorage)
- url: https://friendly-cray-96d631.netlify.com/
  repo: https://github.com/PABlond/Gatsby-TypeScript-Starter-Blog
  description: Project boilerplate of a blog app. The starter was built using Gatsby and TypeScript.
  tags:
    - Markdown
    - Language:TypeScript
    - SEO
    - PWA
    - Styling:SCSS
  features:
    - A complete responsive theme built wiss Scss
    - Easy editable posts in Markdown files
    - SEO component
    - Optimized with Google Lighthouse
- url: https://gatsby-starter-material-album.netlify.com
  repo: https://github.com/JoeTrubenstein/gatsby-starter-material-album
  description: A simple portfolio starter based on the Material UI Album Layout
  tags:
    - Gallery
    - Portfolio
    - Styling:Material
  features:
    - Pagination
    - Material UI
    - Exif Data Parsing
- url: https://peaceful-ptolemy-d7beb4.netlify.com
  repo: https://github.com/TRamos5/gatsby-contentful-starter
  description: A starter template for an awesome static blog utilizing Contentful as a CMS and deployed to Netlify.
  tags:
    - CMS:Contentful
    - CMS:Headless
    - Blog
    - Netlify
    - Markdown
    - Styling:CSS-in-JS
  features:
    - Netlify integration with pre built contact form
    - "CMS: Contentful integration with placeholders included"
    - Mobile friendly responsive design made to be customized or leave as is
    - Separate components for everything
    - ...and more
- url: https://gatsby-tailwind-emotion-starter-demo.netlify.com/
  repo: https://github.com/pauloelias/gatsby-tailwind-emotion-starter
  description: Gatsby starter using the latest Tailwind CSS and Emotion.
  tags:
    - Styling:Tailwind
    - Styling:CSS-in-JS
    - Styling:PostCSS
  features:
    - Tailwind CSS for rapid development
    - Emotion with `tailwind.macro` for flexible styled components
    - PostCSS configured out-of-the-box for when you need to write your own CSS
    - postcss-preset-env to write tomorrow's CSS today
    - Bare bones starter to help you hit the ground running
- url: https://gatsby-starter-grayscale-promo.netlify.com/
  repo: https://github.com/gannochenko/gatsby-starter-grayscale-promo
  description: one-page promo site
  tags:
    - Language:TypeScript
    - Styling:CSS-in-JS
    - Linting
    - Markdown
    - Onepage
    - CMS:Netlify
    - Landing Page
  features:
    - Styled-Components
    - NetlifyCMS
    - TypeScript
    - Basic design
- url: https://gatsby-starter-mdx-website-blog.netlify.com/
  repo: https://github.com/doakheggeness/gatsby-starter-mdx-website-blog
  description: Gatsby website and blog starter utilizing MDX for adding components to mdx pages and posts. Incorportates Emotion.
  tags:
    - MDX
    - Blog
    - Styling:CSS-in-JS
  features:
    - Create pages and posts using MDX
    - Incorporates the CSS-in-JS library Emotion
    - Visual effects
- url: https://gatsby-starter-zurgbot.netlify.com/
  repo: https://github.com/zurgbot/gatsby-starter-zurgbot
  description: The ultimate force of starter awesomeness in the galaxy of Gatsby
  tags:
    - Linting
    - PWA
    - SEO
    - Styling:Bulma
    - Styling:SCSS
    - Testing
  features:
    - Sass (SCSS Flavored) CSS
    - Bulma CSS Framework
    - React Helmet <head> Management
    - React Icons SVG Icon Components (Including Font Awesome and others)
    - Eslint for JS linting
    - Prettier for JS formatting
    - StyleLint for Scss linting and formatting
    - Jest for a test framework
    - Enzyme for testing with React
    - Husky for git hooks, particularly precommit management
    - Lint Staged to run commands only on staged files
- url: https://martin2844.github.io/gatsby-starter-dev-portfolio/
  repo: https://github.com/martin2844/gatsby-starter-dev-portfolio
  description: A GatsbyJS minimalistic portfolio site, with a blog and about section
  tags:
    - Portfolio
    - Blog
    - Markdown
  features:
    - createPages API
    - Responsive
    - Minimalistic
    - Blazing fast (LINK)
    - Graphql queries
    - Sass
    - Markdown
- url: https://wataruoguchi-gatsby-starter-typescript-contentful.netlify.com/
  repo: https://github.com/wataruoguchi/gatsby-starter-typescript-contentful
  description: Simple TypeScript starter with Contentful Integration
  tags:
    - Language:TypeScript
    - CMS:Contentful
    - Netlify
    - Blog
  features:
    - Simple
    - TypeScript
    - Contentful
    - Supports Contentful Rich Text
    - Prettier & ESlint & StyleLint to format & check the code
    - Husky & lint-staged to automate checking
- url: https://gatsby-starter-point.netlify.com/
  repo: https://github.com/teaware/gatsby-starter-point
  description: A humble Gatsby starter for blog
  tags:
    - Blog
    - Markdown
    - Netlify
  features:
    - SASS
    - SEO
    - Dark Mode
    - Google Analytics
- url: https://gatsby-typescript-storybook-starter.netlify.com/
  repo: https://github.com/RobertoMSousa/gatsby-typescript-storybook-starter
  description: A Gatsby starter with storybook, tags and eslint
  tags:
    - Language:TypeScript
    - Styling:CSS-in-JS
    - Storybook
    - Markdown
    - Linting
  features:
    - Storybook
    - Simple
    - TypeScript
    - Contentful
    - Prettier & ESlint & StyleLint to format & check the code
    - Storybook
    - Jest and React Testing library for snapshots and unit tests.
    - Styled-Components for all your styles.
- url: https://semantic-ui-docs-gatsby.netlify.com/
  repo: https://github.com/whoisryosuke/semantic-ui-docs-gatsby
  description: Documentation starter using Semantic UI and MDX
  tags:
    - Documentation
    - Linting
    - Markdown
    - MDX
    - PWA
    - SEO
  features:
    - Easy starter for documentation-style sites
    - Use SUI React components anywhere in MDX
    - SASS/LESS support
    - Live code component
    - Customizable sidebar
    - Offline-ready
    - Responsive design
    - Nodemon for restarting dev server on changes
    - webpack aliasing for components, assets, etc
- url: https://gatsby-starter-saas-marketing.netlify.com/
  repo: https://github.com/keegn/gatsby-starter-saas-marketing
  description: A simple one page marketing site starter for SaaS companies and products
  tags:
    - Onepage
    - Styling:CSS-in-JS
    - Landing Page
  features:
    - Responsive
    - Netlify ready
    - Styled-Components
    - Minimal design and easy to customize
    - Great for software or product related marketing sites
- url: https://react-landnig-page.netlify.com/
  repo: https://github.com/zilahir/react-landing-page
  description: Landing page with GraphCMS
  tags:
    - Redux
    - Styling:SCSS
    - Styling:CSS-in-JS
    - Netlify
  features:
    - Team section
    - Clients section
    - Map
    - Netlify ready
    - Styled-Components
    - Good for app showcase for startups
    - Prettier & ESlint & StyleLint to format & check the code
    - Husky & lint-staged to automate checking
- url: https://gatsby-strapi-starter.netlify.com/
  repo: https://github.com/jeremylynch/gatsby-strapi-starter
  description: Get started with Strapi, Bootstrap (reactstrap) and Gatsby FAST!
  tags:
    - CMS:Strapi
    - Styling:Bootstrap
  features:
    - Strapi
    - Bootstrap
    - Reactstrap
- url: https://kontent-template-gatsby-landing-page-photon.netlify.com
  repo: https://github.com/Simply007/kontent-template-gatsby-landing-page-photon
  description: Kentico Kontent based starter based on Photon starter by HTML5 UP
  tags:
    - CMS:Headless
    - CMS:Kontent
    - Netlify
    - Landing Page
    - HTML5UP
    - Styling:SCSS
  features:
    - Kentico Kontent CaaS platform as the data source
    - Landing page divided by section.
    - Support for code syntax highlighting
    - Includes plugins for easy, beautiful typography
    - Includes React Helmet to allow editing site meta tags
    - Includes plugins for offline support out of the box
    - Font awesome
    - Material Icons
    - CSS Grid
- url: https://gatsby-starter-typescript-blog-forms.netlify.com/
  repo: https://github.com/joerneu/gatsby-starter-typescript-blog-forms
  description: Gatsby starter for a website in TypeScript with a homepage, blog and forms
  tags:
    - Blog
    - Language:TypeScript
    - Linting
    - Markdown
    - MDX
    - CMS:Netlify
    - SEO
    - Styling:CSS-in-JS
  features:
    - TypeScript for type safety, IDE comfort and error checking during development and build time
    - ESLint and Prettier for safety and consistent code style
    - Uses the official Gatsby Blog Core theme for data processing
    - Functional components and React Hooks
    - SEO component with React Helmet
    - Minimal responsive styling with React Emotion that can easily be extended
    - Theming of components and Markdown (MDX) with Emotion Theming
    - Forms with Formite (React Hooks Form library)
    - Accessible UI components implemented with Reakit and styling based on mini.css
    - Netlify CMS to create and edit blog posts
    - Small bundle size
- url: https://gatsby-tailwind-styled-components-storybook-starter.netlify.com/
  repo: https://github.com/denvash/gatsby-tailwind-styled-components-storybook-starter
  description: Tailwind CSS + Styled-Components + Storybook starter for Gatsby
  tags:
    - Storybook
    - Styling:Tailwind
    - Styling:CSS-in-JS
    - Styling:PostCSS
    - Netlify
  features:
    - Tailwind CSS v1
    - Styled-Components v5
    - Storybook v5
    - PostCSS
    - Deploy Storybook
    - Documentation
- url: https://gatsby-tfs-starter.netlify.com/
  repo: https://github.com/tiagofsanchez/gatsby-tfs-starter
  description: a gatsby-advanced-starter with theme-ui styling
  tags:
    - RSS
    - SEO
    - Blog
    - MDX
  features:
    - React Helmet <head> Management
    - SVG Icon
- url: https://gatsby-lam.vaporwavy.io
  repo: https://github.com/vaporwavy/gatsby-london-after-midnight
  description: A custom, image-centric theme for Gatsby. Advanced from the Gatsby starter London.
  tags:
    - Blog
    - Portfolio
    - Gallery
    - SEO
    - Markdown
    - HTML5UP
    - CMS:Netlify
    - Styling:PostCSS
  features:
    - Support tags
    - Easily change the theme color
    - Post thumbnails in the homepage
    - Built with PostCSS
    - Made for image-centric portfolios
    - Based on London for Gatsby
- url: https://alipiry-gatsby-starter-typescript.netlify.com/
  repo: https://github.com/alipiry/gatsby-starter-typescript
  description: The default Gatsby starter with TypeScript
  tags:
    - Language:TypeScript
    - Linting
    - Netlify
  features:
    - Type Checking With TypeScript
    - Powerful Linting With ESLint
- url: https://gatsby-typescript-tailwind.netlify.com/
  repo: https://github.com/impulse/gatsby-typescript-tailwind
  description: Gatsby starter with TypeScript and Tailwind CSS
  tags:
    - Language:TypeScript
    - Styling:Tailwind
    - Styling:PostCSS
    - Netlify
  features:
    - Simple
    - TSLint
    - Tailwind CSS v1
    - PostCSS + PurgeCSS
- url: https://gatsby-starter-blog-tailwindcss-demo.netlify.com/
  repo: https://github.com/andrezzoid/gatsby-starter-blog-tailwindcss
  description: Gatsby blog starter with TailwindCSS
  tags:
    - Blog
    - SEO
    - Markdown
    - Styling:Tailwind
    - Styling:PostCSS
  features:
    - Based on the official Gatsby starter blog
    - Uses TailwindCSS
    - Uses PostCSS
- url: https://gatsby-minimalist-starter.netlify.com/
  repo: https://github.com/dylanesque/Gatsby-Minimalist-Starter
  description: A minimalist, general-purpose Gatsby starter
  tags:
    - SEO
    - Markdown
    - Styling:CSS-in-JS
  features:
    - Less starting boilerplate than the Gatsby default starter
    - Layout.css includes checklist of initial design system decisions to make
    - Uses Emotion
    - Uses CSS-In-JS
- url: https://gastby-starter-zeevo.netlify.com/
  repo: https://github.com/zeevosec/gatsby-starter-zeevo
  description: Yet another Blog starter with a different style
  tags:
    - Blog
    - Markdown
    - SEO
  features:
    - Extendable
    - Feature filters
    - Performant
- url: https://gatsby-theme-phoenix-demo.netlify.com
  repo: https://github.com/arshad/gatsby-theme-phoenix
  description: A personal blogging and portfolio theme for Gatsby with great typography and dark mode.
  tags:
    - Blog
    - Portfolio
    - SEO
    - MDX
    - Styling:Tailwind
    - Styling:PostCSS
  features:
    - MDX - Posts, Pages and Projects
    - Tags/Categories
    - Dark mode
    - Customizable with Tailwind CSS
    - Code highlighting with Prism
    - RSS feed
- url: https://gatsby-starter-landed.netlify.com/
  repo: https://github.com/vasrush/gatsby-starter-landed
  description: A Gatsby theme based on Landed template by HTML5UP
  tags:
    - HTML5UP
    - Landing Page
    - Portfolio
    - Linting
    - Styling:SCSS
    - Transitions
    - SEO
  features:
    - Includes sections to easily create landing pages
    - React Helmet <head> Management
    - Easily update menus & submenus in gatsby-config file
    - Integrates react-scroll and react-reveal for transitions
    - ESLint and Prettier for safety and consistent code style
    - Offline-ready
    - Responsive design
    - Left, Right and no sidebar templates
    - Font awesome icons
    - HTML5UP Design
- url: https://tina-starter-grande.netlify.com/
  repo: https://github.com/tinacms/tina-starter-grande
  description: Feature rich Gatsby starter with full TinaCMS integration
  tags:
    - Blog
    - Markdown
    - SEO
    - Netlify
    - Pagination
    - CMS:Other
    - Styling:CSS-in-JS
  features:
    - Fully integrated with TinaCMS for easy editing
    - Blocks based page & form builder
    - Styled Components
    - Code syntax highlighting
    - Light/Dark mode
- url: https://amelie-blog.netlify.com/
  repo: https://github.com/tobyau/gatsby-starter-amelie
  description: A minimal and mobile friendly blog template
  tags:
    - Blog
    - SEO
    - Markdown
  features:
    - Responsive design
    - Customizable content through markdown files
    - SEO component with React Helmet
- url: https://chronoblog.now.sh
  repo: https://github.com/Ganevru/gatsby-starter-chronoblog
  description: Chronoblog is a Gatsby js theme specifically designed to create a personal website. The main idea of ​​Chronoblog is to allow you not only to write a personal blog but also to keep a record of everything important that you have done.
  tags:
    - Blog
    - Portfolio
    - MDX
    - Markdown
    - SEO
    - Styling:CSS-in-JS
    - Linting
  features:
    - Starter for Chronoblog Gatsby Theme
- url: https://gatsby-eth-dapp-starter.netlify.com
  repo: https://github.com/robsecord/gatsby-eth-dapp-starter
  description: Gatsby Starter for Ethereum Dapps using Web3 with Multiple Account Management Integrations
  tags:
    - Client-side App
    - Netlify
    - Authentication
  features:
    - Ethereum Web3 Authentication - Multiple Integrations
    - ConsenSys Rimble UI Integration
    - Styled Components
    - Coinbase, Fortmatic, Metamask, WalletConnect, and more
    - dFuse Blockchain Streaming and Notifications
- url: https://gatsby-starter-theme-antv.antv.vision
  repo: https://github.com/antvis/gatsby-starter-theme-antv
  description: ⚛️ Polished Gatsby theme for documentation site
  tags:
    - Documentation
    - Markdown
    - Language:TypeScript
    - Styling:Ant Design
    - i18n
  features:
    - ⚛ Prerendered static site
    - 🌎 Internationalization support by i18next
    - 📝 Markdown-based documentation and menus
    - 🎬 Examples with live playground
    - 🏗 Unified Theme and Layout
    - 🆙 Easy customized header nav
    - 🧩 Built-in home page components
- url: https://gatsby-starter-cafe.netlify.com
  repo: https://github.com/crolla97/gatsby-starter-cafe
  description: Gatsby starter for creating a single page cafe website using Contentful and Leaflet
  tags:
    - CMS:Contentful
    - Styling:SCSS
    - Landing Page
    - Onepage
  features:
    - Leaflet interactive map
    - Instagram Feed
    - Contentful for menu item storage
    - Responsive design
- url: https://gatsby-firebase-simple-auth.netlify.com/
  repo: https://github.com/marcomelilli/gatsby-firebase-simple-auth
  description: A simple Firebase Authentication Starter with protected routes
  tags:
    - Firebase
    - Authentication
    - Styling:Tailwind
  features:
    - Authentication with Firebase
    - Protected Routes with Authorization
- url: https://demo.gatsbystorefront.com/
  repo: https://github.com/GatsbyStorefront/gatsby-starter-storefront-shopify
  description: Lightning fast PWA storefront for Shopify
  tags:
    - CMS:Headless
    - Shopify
    - SEO
    - PWA
    - E-commerce
    - Styling:CSS-in-JS
  features:
    - Gatsby Storefront
    - gatsby-theme-storefront-shopify
    - Shopify Integration
    - Shopping Cart
    - PWA
    - Optimized images with gatsby-image.
    - SEO
    - A11y
- url: https://keturah.netlify.com/
  repo: https://github.com/giocare/gatsby-starter-keturah
  description: A portfolio starter for developers
  tags:
    - Portfolio
    - SEO
    - Markdown
  features:
    - Target Audience Developers
    - Designed To Resemble A Terminal And Text Editor
    - Responsive Design
    - FontAwesome Icon Library
    - Easily Customize Content Using Markdown Files
    - SEO Friendly Component
    - Social Media Icons Provided
- url: https://gatsby-lander.surge.sh/
  repo: https://github.com/codebushi/gatsby-starter-lander
  description: Single page starter built with Tailwind CSS
  tags:
    - Onepage
    - Linting
    - Styling:Tailwind
  features:
    - Simple One Page Site
    - Landing Page Design
    - Fully Responsive
    - Styling with Tailwind
- url: https://gatsby-starter-papan01.netlify.com/
  repo: https://github.com/papan01/gatsby-starter-papan01
  description: A Gatsby starter for creating a markdown blog.
  tags:
    - Linting
    - Blog
    - Styling:SCSS
    - Markdown
    - Pagination
    - PWA
    - SEO
  features:
    - SSR React Code Splitting(loadable-components)
    - Theme Toggle(light/dark)
    - Pagination
    - SEO(Sitemap, Schema.org, OpenGraph tags, Twitter tag)
    - Web application manifest and offline support
    - Google Analytics
    - Disqus
    - RSS
    - ESLint(Airbnb) for linting
    - Prettier code formatting
    - gh-pages for deploying to GitHub Pages
- url: https://gatsby-starter-boilerplatev-kontent-demo.netlify.com/
  repo: https://github.com/viperfx07/gatsby-starter-boilerplatev-kontent
  description: A Gatsby starter using BoilerplateV for Kentico Kontent.
  tags:
    - Blog
    - CMS:Headless
    - CMS:Kontent
    - Styling:Bootstrap
    - Styling:CSS-in-JS
    - Linting
  features:
    - Sass (SCSS Flavored) CSS
    - ITCSS Structure of CSS (with glob added for css)
    - Bootstrap CSS Framework
    - React Helmet <head> Management
    - ESLint(Airbnb) for JS linting
    - Prettier for JS formatting
- url: https://www.cryptocatalyst.net/
  repo: https://github.com/n8tb1t/gatsby-starter-cryptocurrency
  description: A full-fledged cryptocurrency Gatsby starter portal with landing page, blog, roadmap, devs team, and docs.
  tags:
    - Linting
    - Blog
    - Styling:SCSS
    - Markdown
    - Pagination
    - PWA
    - SEO
  features:
    - Beautiful Mobile-first design.
    - modular SCSS styles.
    - Configurable color scheme.
    - Advanced config options.
    - Advanced landing page.
    - Blog Component.
    - Live comments.
    - Roadmap component.
    - Developers page component.
    - Algolia advanced search index, with content chunks.
    - Docs component.
    - No outdated codebase, use only react hooks.
    - Easy to modify react components.
    - SEO (Sitemap, OpenGraph tags, Twitter tags)
    - Google Analytics Support
    - Offline Support & WebApp Manifest
    - Easy to modify assets.
- url: https://chronoblog-profile.now.sh
  repo: https://github.com/Ganevru/gatsby-starter-chronoblog-profile
  description: This starter will help you launch a personal website with a simple text feed on the main page. This starter looks simple and neat, but at the same time, it has great potential for organizing your content using tags, dates, and search. The homepage is organized in compact feeds. The display of content in these feeds is based on the tags of this content (for example, only content with a podcast tag gets into the feed with podcasts).
  tags:
    - Blog
    - Portfolio
    - MDX
    - Markdown
    - SEO
    - Styling:CSS-in-JS
    - Linting
  features:
    - Specially designed to create a personal website (in a simple and strict "text" style)
    - Universal text feed divided into categories
    - Search and Tags for organizing content
    - A simple change of primary and secondary colors of the site, fonts, radius of curvature of elements, etc (thanks to Theme UI theming)
    - Clean and Universal UI
    - Mobile friendly, all elements and custom images are adapted to any screen
    - Light/Dark mode
    - Easy customization of icons and links to your social networks
    - MDX for the main menu of the site, footer and other elements of the site
    - MDX for pages and content
    - Code syntax highlighting
    - SEO (OpenGraph and Twitter) out of the box with default settings that make sense (thanks to React Helmet)
- url: https://chronoblog-hacker.now.sh
  repo: https://github.com/Ganevru/gatsby-starter-chronoblog-hacker
  description: A dark (but with ability to switch to light) starter that uses the Source Code Pro font (optional) and minimalistic UI
  tags:
    - Blog
    - Portfolio
    - MDX
    - Markdown
    - SEO
    - Styling:CSS-in-JS
    - Linting
  features:
    - Specially designed to create a personal website
    - Search and Tags for organizing content
    - A simple change of primary and secondary colors of the site, fonts, radius of curvature of elements, etc (thanks to Theme UI theming)
    - Clean and Minimalistic UI
    - Mobile friendly, all elements and custom images are adapted to any screen
    - Light/Dark mode
    - Easy customization of icons and links to your social networks
    - MDX for the main menu of the site, footer and other elements of the site
    - MDX for pages and content
    - Code syntax highlighting
    - SEO (OpenGraph and Twitter) out of the box with default settings that make sense (thanks to React Helmet)
- url: https://gatsby-starter-tailwind2-emotion-styled-components.netlify.com/
  repo: https://github.com/chrish-d/gatsby-starter-tailwind2-emotion-styled-components
  description: A (reasonably) unopinionated Gatsby starter, including; Tailwind 2 and Emotion. Use Tailwind utilities with Emotion powered CSS-in-JS to produce component scoped CSS (no need for utilities like Purge CSS, etc).
  tags:
    - Styling:CSS-in-JS
    - Styling:Tailwind
  features:
    - Utility-first CSS using Tailwind 2.
    - CSS scoped within components (no "bleeding").
    - Only compiles the CSS you use (no need to use PurgeCSS/similar).
    - Automatically gives you Critical CSS with inline stlyes.
    - Hybrid of PostCSS and CSS-in-JS to give you Tailwind base styles.
- url: https://5e0a570d6afb0ef0fb162f0f--wizardly-bassi-e4658f.netlify.com/
  repo: https://github.com/adamistheanswer/gatsby-starter-baysik-blog
  description: A basic and themeable starter for creating blogs in Gatsby.
  tags:
    - Blog
    - Portfolio
    - MDX
    - Markdown
    - SEO
    - Styling:CSS-in-JS
    - Linting
  features:
    - Specially designed to create a personal website
    - Clean and Minimalistic UI
    - Facebook Comments
    - Mobile friendly, all elements and custom images are adapted to any screen
    - Light/Dark mode
    - Prettier code formatting
    - RSS
    - Links to your social networks
    - MDX for pages and content
    - Code syntax highlighting
    - SEO (OpenGraph and Twitter) out of the box with default settings that make sense (thanks to React Helmet)
- url: https://gatsby-starter-robin.netlify.com/
  repo: https://github.com/robinmetral/gatsby-starter-robin
  description: Gatsby Default Starter with state-of-the-art tooling
  tags:
    - MDX
    - Styling:CSS-in-JS
    - Linting
    - Testing
    - Storybook
  features:
    - 📚 Write in MDX
    - 👩‍🎤 Style with Emotion
    - 💅 Linting with ESLint and Prettier
    - 📝 Unit and integration testing with Jest and react-testing-library
    - 💯 E2E browser testing with Cypress
    - 📓 Visual testing with Storybook
    - ✔️ CI with GitHub Actions
    - ⚡ CD with Netlify
- url: https://help.dferber.de
  repo: https://github.com/dferber90/gatsby-starter-help-center
  description: A themeable starter for a help center
  tags:
    - Documentation
    - Markdown
    - MDX
    - Search
  features:
    - Manage content in Markdown and YAML files
    - Multiple authors possible
    - Apply your own theme
    - Usable in any language
    - SEO friendly
    - Easy to add Analytics
- url: https://evaluates2.github.io/Gatsby-Starter-TypeScript-Redux-TDD-BDD
  repo: https://github.com/Evaluates2/Gatsby-Starter-TypeScript-Redux-TDD-BDD
  description: An awesome Gatsby starter template that takes care of the tooling setup, allowing you and your team to dive right into building ultra-fast React applications quickly and deploy them with confidence! 📦
  tags:
    - Redux
    - Language:TypeScript
    - Linting
    - Testing
    - Styling:None
  features:
    - 📚 Written in TypeScript.
    - 💡 Redux preconfigured (with local-storage integration.
    - 💅 Linting with TSLint and Prettier.
    - 📝 Unit testing with Jest and react-test-renderer.
    - 💯 Behavior-driven E2E browser testing with Cypress + Cucumber.js plugin.
    - 📓 Steps for deploying to Gh-pages
    - ✔️ CI with TravisCI
    - ⚡ Steps for deploying to GitHub Pages, AWS S3, or Netlify.
- url: https://gatsby-resume-starter.netlify.com/
  repo: https://github.com/barancezayirli/gatsby-starter-resume-cms
  description: Resume starter styled using Tailwind with Netlify CMS as headless CMS.
  tags:
    - CMS:Headless
    - SEO
    - PWA
    - Portfolio
  features:
    - One-page resume/CV
    - PWA
    - Multiple Netlify CMS widgets
    - Netlify CMS as Headless CMS
    - Tailwind for styling with theming
    - Optimized build process (purge css)
    - Basic SEO, site metadata
    - Prettier
    - Social media links
- url: https://gatsby-starter-default-nostyles.netlify.com/
  repo: https://github.com/JuanJavier1979/gatsby-starter-default-nostyles
  description: The default Gatsby starter with no styles.
  tags:
    - Styling:None
  features:
    - Based on gatsby-starter-default
    - No styles
- url: https://greater-gatsby.now.sh
  repo: https://github.com/rbutera/greater-gatsby
  description: Barebones and lightweight starter with TypeScript, PostCSS, TailwindCSS and Storybook.
  tags:
    - PWA
    - Language:TypeScript
    - Styling:Tailwind
  features:
    - Lightweight & Barebones
    - includes Storybook
    - Full TypeScript support
    - Uses styled-components Global Styles API for consistency in styling across application and Storybook
- url: https://gatsby-simplefolio.netlify.com/
  repo: https://github.com/cobidev/gatsby-simplefolio
  description: A clean, beautiful and responsive portfolio template for Developers ⚡️
  tags:
    - Portfolio
    - PWA
    - SEO
    - Onepage
  features:
    - Modern UI Design
    - Reveal Animations
    - Fully Responsive
    - Easy site customization
    - Configurable color scheme
    - OnePage portfolio site
    - Fast image optimization
- url: https://gatsby-starter-hpp.netlify.com/
  repo: https://github.com/hppRC/gatsby-starter-hpp
  description: All in one Gatsby skeleton based TypeScript, emotion, and unstated-next.
  tags:
    - MDX
    - SEO
    - PWA
    - Linting
    - Styling:CSS-in-JS
    - Language:TypeScript
  features:
    - PWA
    - TypeScript
    - Absolute import
    - Useful ready made custom hooks
    - Ready made form component for Netlify form
    - Global CSS component and Reset CSS component
    - Advanced SEO components(ex. default twitter ogp image, sitemaps, robot.txt)
    - Prettier, ESLint
    - unstated-next(useful easy state library)
- url: https://gatsby-typescript-emotion-storybook.netlify.com/
  repo: https://github.com/duncanleung/gatsby-typescript-emotion-storybook
  description: Config for TypeScript + Emotion + Storybook + React Intl + SVGR + Jest.
  tags:
    - Language:TypeScript
    - Styling:CSS-in-JS
    - Storybook
    - i18n
    - Linting
    - Testing
  features:
    - 💻 TypeScript
    - 📓 Visual testing with Storybook
    - 👩‍🎤 CSS-in-JS styling with Emotion
    - 💅 Linting with ESLint and Prettier
    - 🌎 React Intl internationalization support
    - 🖼️ SVG support with SVGR
    - 📝 Unit and integration testing with Jest and react-testing-library
    - ⚡ CD with Netlify
- url: https://felco-gsap.netlify.com
  repo: https://github.com/AshfaqKabir/Felco-Gsap-Gatsby-Starter
  description: Minimal Multipurpose Gsap Gatsby Landing Page. Helps Getting Started With Gsap and Netlify Forms.
  tags:
    - Portfolio
    - Styling:CSS-in-JS
  features:
    - Minimal 3 Page Responsive Layout
    - Multipurpose Gatsby Theme
    - Working Netlify Form
    - Gsap For Modern Animtaions
    - Styled Components for responsive component based styling with theming
    - Basic SEO, site metadata
    - Prettier
- url: https://gatsby-starter-fusion-blog.netlify.com/
  repo: https://github.com/robertistok/gatsby-starter-fusion-blog
  description: Easy to configure blog starter with modern, minimal theme
  tags:
    - Language:TypeScript
    - Styling:CSS-in-JS
    - Netlify
    - Markdown
    - Blog
    - SEO
  features:
    - Featured/Latest posts
    - Sticky header
    - Easy to customize -> edit config.ts with your info
    - Meta tags for improved SEO with React Helmet
    - Transform links to bitly links automatically
    - Codesyntax
    - Code syntax highlighting
- url: https://gatsby-bootstrap-italia-starter.dej611.now.sh/
  repo: https://github.com/italia/design-italia-gatsby-starterkit
  description: Gastby starter project using the Bootstrap Italia design kit from Italian Digital Team
  tags:
    - Styling:Bootstrap
    - SEO
    - Linting
  features:
    - Bootstrap Italia - design-react-kit
    - Prettier
    - Sticky header
    - Complete header
    - Homepage and service templates pages ready to use
    - Meta tags for improved SEO with React Helmet
- url: https://gatsby-starter-webcomic.netlify.com
  repo: https://github.com/JLDevOps/gatsby-starter-webcomic
  description: Gatsby blog starter that focuses on webcomics and art with a minimalistic UI.
  tags:
    - Markdown
    - MDX
    - Netlify
    - Pagination
    - Search
    - Styling:Bootstrap
    - RSS
    - SEO
  features:
    - Designed to focus on blog posts with images.
    - Search capability on blog posts
    - Displays the latest posts
    - Displays all the tags from the site
    - Pagination between blog posts
    - Has a "archive" page that categorizes and displays all the blog posts by date
    - Mobile friendly
- url: https://gatsby-starter-material-emotion.netlify.com
  repo: https://github.com/liketurbo/gatsby-starter-material-emotion
  description: Gatsby starter of Material-UI with Emotion 👩‍🎤
  tags:
    - Language:TypeScript
    - SEO
    - Styling:Material
    - Styling:CSS-in-JS
  features:
    - Based on Gatsby Default Starter
    - Material-UI
    - Emotion
    - Roboto Typeface
    - SEO
    - TypeScript
- url: https://flex.arshad.io
  repo: https://github.com/arshad/gatsby-starter-flex
  description: A Gatsby starter for the Flex theme.
  tags:
    - SEO
    - MDX
    - Styling:CSS-in-JS
  features:
    - MDX Blocks for your Gatsby site.
    - Customizable, extendable and accessible.
    - Theme UI
    - SEO and Open graphs support
    - Color modes
    - Code Highlighting
- url: https://london-night-day.netlify.com/
  repo: https://github.com/jooplaan/gatsby-london-night-and-day
  description: A custom, image-centric dark and light mode aware theme for Gatsby. Advanced from the Gatsby starter London After Midnight.
  tags:
    - Blog
    - Portfolio
    - Gallery
    - SEO
    - Markdown
    - Styling:SCSS
    - HTML5UP
    - CMS:Netlify
  features:
    - Support tags
    - Easily change the theme color
    - Post thumbnails in the homepage
    - Made for image-centric portfolios
    - Using the London After Midnight is now “Dark mode” (the default), and the original London as “Light mode”.
    - Removed Google Fonts, using system fonts in stead (for speed and privacy :)
    - Use SASS
- url: https://the-gatsby-bootcamp-blog.netlify.com
  repo: https://github.com/SafdarJamal/gatsby-bootcamp-blog
  description: A minimal blogging site built with Gatsby using Contentful and hosted on Netlify.
  tags:
    - Blog
    - CMS:Contentful
    - Netlify
    - Styling:SCSS
    - SEO
    - Portfolio
  features:
    - Basic setup for a full-featured blog
    - Includes React Helmet to allow editing site meta tags
    - Uses SCSS for styling
    - Minimal responsive design
    - Styled components
    - SEO Friendly Meta
- url: https://gatsby-starter-catalyst-writer.netlify.com/
  repo: https://github.com/ehowey/gatsby-starter-catalyst-writer
  description: A full featured starter for a freelance writer or journalist to display a portfolio of their work. SANITY.io is used as the CMS. Based on Gatsby Theme Catalyst. Uses MDX and Theme-UI.
  tags:
    - Styling:CSS-in-JS
    - CMS:sanity.io
    - SEO
    - PWA
    - Portfolio
  features:
    - Based on Gatsby Theme Catalyst series of themes
    - MDX
    - Theme-UI integration for easy to change design tokens
    - SEO optimized to include social media images and Twitter handles
    - Tight integration with SANITY.io including a predefined content studio.
    - A full tutorial is available in the docs.
- url: https://rocketdocs.netlify.com/
  repo: https://github.com/Rocketseat/gatsby-starter-rocket-docs
  description: Out of the box Gatsby Starter for creating documentation websites easily and quickly.
  tags:
    - SEO
    - MDX
    - Documentation
    - Linting
    - Markdown
    - PWA
    - Styling:CSS-in-JS
  features:
    - MDX for docs;
    - Responsive and mobile friendly;
    - Code highlighting with prism-react-renderer and react-live support;
    - SEO (Sitemap, schema.org data, Open Graph and Twitter tags).
    - Google Analytics integration;
    - Custom docs schema;
    - Offline Support & WebApp Manifest;
    - Yaml-based sidebar navigation;
- url: https://gatsby-starter-typescript-default.netlify.com/
  repo: https://github.com/lianghx-319/gatsby-starter-typescript-default
  description: Only TypeScript Gatsby starter base on Default starter
  tags:
    - Language:TypeScript
  features:
    - All features same as gatsby-starter-default
    - Only support TypeScript using gatsby-typescript-plugin
- url: https://gatsby-starter-catalyst.netlify.com/
  repo: https://github.com/ehowey/gatsby-starter-catalyst
  description: A boilerplate starter to accelerate your Gatsby development process. Based on Gatsby Theme Catalyst. Uses MDX for content and Theme-UI for styling. Includes a core theme, a header theme, and a footer theme.
  tags:
    - MDX
    - Styling:Theme-UI
    - SEO
    - PWA
  features:
    - Based on Gatsby Theme Catalyst series of themes and starters.
    - Theme options are used to enable some simple layout changes.
    - Latent component shadowing allows for easy shadowing and swapping of layout components such as the header and footer.
    - Theme-UI is deeply integrated with design tokens and variants throughout.
    - Uses a Tailwind preset to enable you to focus on design elements.
    - Color mode switching available by default.
    - SEO optimized to include social media images and Twitter handles.
    - React Scroll for one page, anchor based navigation is available.
    - Code highlighting via Prism.
- url: https://gatsby-starter-default-dark-mode.netlify.com/
  repo: https://github.com/alexandreramosdev/gatsby-starter-default-dark-mode
  description: A simple starter to get developing quickly with Gatsby, dark mode, and styled-components.
  tags:
    - Styling:CSS-in-JS
    - Onepage
    - Linting
  features:
    - Dark mode
    - Styled Components
    - Comes with React Helmet for adding site meta tags
    - Includes plugins for offline support out of the box
- url: https://eager-memento.netlify.com/
  repo: https://github.com/Mr404Found/gatsby-memento-blogpost
  description: A responsive gatsby portfolio starter to show off or to flex your skills in a single page
  tags:
    - Netlify
    - Markdown
    - Blog
    - Styling:Bootstrap
  features:
    - React Bootstrap
    - Responsive webpage
    - TypeWriter Effect
- url: https://gatsby-starter-wilde-creations.netlify.com/
  repo: https://github.com/georgewilde/gatsby-starter-wilde-creations
  description: Barebones starter with a minimal number of components to kick off a TypeScript and Styled Components project.
  tags:
    - Styling:CSS-in-JS
    - PWA
    - Testing
    - Linting
    - Language:TypeScript
  features:
    - ✔️ Gatsby
    - ✔️ TypeScript
    - ✔️ Styled Components
    - ✔️ Helmet
    - ✔️ Storybook
    - ✔️ Jest
    - ✔️ ESLint
    - ✔️ Husky
    - ✔️ Prettier
    - ✔️ React Testing Library
    - ✔️ Stylelint
    - ✔️ Offline support
    - ✔️ PWA ready
    - ✔️ SEO
    - ✔️ Responsive design
    - ✔️ Netlify Deployment Friendly
    - ✔️ Highly optimized (Lighthouse score 4 x 100)
- url: https://gatsby-starter-typescript-deploy.netlify.com/
  repo: https://github.com/jongwooo/gatsby-starter-typescript
  description: TypeScript version of the default Gatsby starter🔮
  tags:
    - Language:TypeScript
    - Linting
    - Netlify
    - Testing
  features:
    - TypeScript
    - ESLint for JS linting
    - Prettier code formatting
    - Jest for testing
    - Deploy to Netlify through GitHub Actions
- url: https://answer.netlify.com/
  repo: https://github.com/passwd10/gatsby-starter-answer
  description: A simple Gatsby blog to show your Future Action on top of the page
  tags:
    - Blog
    - Markdown
    - Netlify
    - Disqus
  features:
    - Emoji
    - Social Icon(fontawesome)
    - Google Analytics
    - Disqus
    - Resume
    - Place plan on the top
- url: https://gatsby-portfolio-starter.netlify.com/
  repo: https://github.com/Judionit/gatsby-portfolio-starter
  description: A simple Gatsby portfolio starter
  tags:
    - Netlify
    - Styling:CSS-in-JS
    - Onepage
    - Portfolio
  features:
    - Styled components
    - Responsive webpage
    - Portfolio
- url: https://wp-graphql-gatsby-starter.netlify.com/
  repo: https://github.com/n8finch/wp-graphql-gatsby-starter
  description: A super simple, bare-bone starter based on the Gatsby Starter for the front end and the WP GraphQL plugin on your WordPress install. This is a basic "headless CMS" setup. This starter will pull posts, pages, categories, tags, and a menu from your WordPress site. You should use either the TwentyNineteen or TwentyTwenty WordPress themes on your WordPress install. See the starter repo for more detailed instructions on getting set up. The example here uses the WordPress Theme Unit Test Data for post and page dummy content. Find something wrong? Issues are welcome on the starter reository.
  tags:
    - Blog
    - CMS:Headless
    - CMS:WordPress
    - Netlify
  features:
    - WP GraphQL plugin integration
    - Light/Dark Mode
    - React Helmet for SEO
    - Integrated navigation
    - Verbose (i.e., not D.R.Y.) GraphQL queries to get data from
    - Includes plugins for offline support out of the box
- url: https://gatsby-starter-docz-netlifycms.netlify.com/
  repo: https://github.com/colbyfayock/gatsby-starter-docz-netlifycms
  description: Quickly deploy Docz documentation powered by Netlify CMS!
  tags:
    - CMS:Netlify
    - Documentation
    - Netlify
  features:
    - Docz documentation powered by Gatsby
    - Netlify CMS to manage content
- url: https://keanu-pattern.netlify.com/
  repo: https://github.com/Mr404Found/gatsby-keanu-blog
  description: A responsive and super simple gatsby portfolio starter and extendable for blog also used yaml parsing
  tags:
    - Netlify
    - SEO
    - Blog
    - Landing Page
    - Styling:Other
  features:
    - Attractive Design
    - Responsive webpage
    - Responsive Card Design
    - Gatsby
    - yaml parsing
    - Automatic page Generation by adding content
- url: https://gatsby-contentful-portfolio-blog.netlify.com/
  repo: https://github.com/escapemanuele/gatsby-contentful-blog-portfolio
  description: Simple gatsby starter for integration with Contentful. The result is a clean and nice website for businesses or freelancers with a blog and a portfolio.
  tags:
    - Blog
    - CMS:Headless
    - CMS:Contentful
    - Portfolio
    - PWA
    - Testing
  features:
    - Styled components
    - Responsive webpage
    - Portfolio
    - Blog
    - Testing
    - PWA
- url: https://example-site-for-square-starter.netlify.com/
  repo: https://github.com/jonniebigodes/example-site-for-square-starter
  description: A barebones starter to help you kickstart your next Gatsby project with Square payments
  tags:
    - Square
    - Netlify
    - SEO
    - E-commerce
  features:
    - Serverless
    - Gatsby
    - Square
- url: https://gatsby-animate.netlify.com/
  repo: https://github.com/Mr404Found/gatsby-animate-starter
  description: A responsive and super simple gatsby starter with awesome animations to components and to build your online solutions website. stay tuned more features coming soon
  tags:
    - Netlify
    - SEO
    - Blog
    - Landing Page
    - Styling:Other
  features:
    - Attractive Design
    - Responsive webpage
    - Services
    - Animations
    - yaml parsing
    - Component Animations
    - ReactReveal Library
- url: https://gatsby-starter-instagram-baseweb.netlify.com/
  repo: https://github.com/timrodz/gatsby-starter-instagram-baseweb
  description: 🎢 A portfolio based on your latest Instagram posts, implemented with the Base Web Design System by Uber. It features out-of-the-box responsive layouts, easy-to-implement components and CSS-in-JS styling.
  tags:
    - Landing Page
    - Portfolio
    - Gallery
    - SEO
    - Netlify
    - Styling:CSS-in-JS
    - Styling:Other
  features:
    - Display your Instagram posts (Up to the last 12 with no API key).
    - Plug & Play configuration. All you need is an Instagram username!
    - Lightweight & Minimalist page structure. Let your work show itself.
    - Responsive design.
    - Simple React functional components (FC).
    - Google Analytics ready.
    - Continuous deployment via Netlify or Vercel.
- url: https://gatsby-starter-mountain.netlify.com/
  repo: https://github.com/artezan/gatsby-starter-mountain
  description: Blog theme that combine the new powerful MDX with the old WordPress. Built with WP/MDX and Theme UI
  tags:
    - Styling:CSS-in-JS
    - PWA
    - MDX
    - CMS:WordPress
    - Landing Page
    - Blog
  features:
    - gatsby-theme-wordpress-mdx
    - Theme UI
    - react-animate-on-scroll
    - Responsive Design
    - SEO friendly
    - Optimized images with gatsby-image
    - Git pre-commit and pre-push hooks using Husky
    - Highly optimized with excellent lighthouse audit score
    - Light/Dark mode
    - CSS Animations
    - Mountain style
- url: https://gatsby-starter-redux-storybook.netlify.com/
  repo: https://github.com/fabianunger/gatsby-starter-redux-storybook
  description: Gatsby Starter that has Redux (persist) and Storybook implemented.
  tags:
    - Redux
    - Storybook
    - PWA
    - Styling:CSS-in-JS
    - SEO
  features:
    - Redux + Redux Persist implemented also for Storybook
    - PWA
    - ESLint
    - SEO ready
- url: https://dospolov.com
  repo: https://github.com/dospolov/gatsby-starter-blog-and-cv
  description: Gatsby starter for Blog and CV.
  tags:
    - Blog
    - CMS:Netlify
    - Pagination
    - Portfolio
    - Disqus
    - RSS
    - Styling:Ant Design
    - Styling:Tailwind
  features:
    - Archive organized by tags and categories
    - Pagination support
    - Offline support
    - Google Analytics support
    - Disqus Comments support
- url: https://gatsby-starter-typescript-themes.netlify.com/
  repo: https://github.com/room-js/gatsby-starter-typescript-themes
  description: Gatsby TypeScript starter with light/dark themes based on CSS variables
  tags:
    - Language:TypeScript
    - Styling:SCSS
  features:
    - Light and Dark themes based on CSS variables (persisted state)
    - Font Awesome
    - Normalize.css
- url: https://gatsby-notion-demo.netlify.com/
  repo: https://github.com/conradlin/gatsby-starter-strata-notion
  description: Gatsby starter utilizing Notion as a CMS based on strata site template
  tags:
    - Blog
    - PWA
    - SEO
    - Styling:SCSS
  features:
    - Super simple, portfolio + blog + newsletter site
    - Utilizing Notion as a CMS
    - Fully Responsive
    - Styling with SCSS
- url: https://sumanth.netlify.com/
  repo: https://github.com/Mr404Found/gatsby-sidedrawer
  description: A responsive and super simple gatsby site with awesome navbar and stay tuned more features coming soon
  tags:
    - Netlify
    - SEO
    - Blog
    - Landing Page
    - Styling:Other
  features:
    - Attractive Design
    - Responsive webpage
    - Animations
    - Component Animations
    - ReactReveal Library
    - Side Drawer
    - Sidebar
    - Navbar
- url: https://userbase-gatsby-starter.jacobneterer.com
  repo: https://github.com/jneterer/userbase-gatsby-starter
  description: Another TODO app - a Gatsby starter for Userbase, TailwindCSS, SCSS, and Typescript.
  tags:
    - Styling:Tailwind
    - Styling:SCSS
    - Language:TypeScript
    - Authentication
    - Netlify
    - SEO
  features:
    - Userbase for authentication and end-to-end encrypted data management
    - All user and data APIs
    - Tailwind CSS and SCSS for styling
    - Typescript for easier debugging and development, strict types, etc
    - Netlify for hosting
- url: https://gatsby-simple-blog-with-asciidoctor-demo.netlify.com
  repo: https://github.com/hitsuji-no-shippo/gatsby-simple-blog-with-asciidoctor
  description: A Gatsby blog with Asciidoctor. Forked from thundermiracle/gatsby-simple-blog.
  tags:
    - Blog
    - i18n
    - Netlify
    - Disqus
    - RSS
    - SEO
    - Linting
    - Testing
  features:
    - Asciidoc support
    - Easily Configurable
    - Tags
    - Edit on GitHub
    - i18n
    - SEO
    - Light and Dark themes
    - Google Analytics
    - RSS
    - Disqus
    - Breadcrumbs
    - ESLint
- url: https://barcadia.netlify.com/
  repo: https://github.com/bagseye/barcadia
  description: A super-fast site using GatsbyJS
  tags:
    - Blog
    - CMS:Headless
    - CMS:Contentful
    - Portfolio
  features:
    - Styled components
    - Responsive webpage
    - Portfolio
    - Blog
- url: https://gatsby-starter-clean-resume.netlify.com/
  repo: https://github.com/masoudkarimif/gatsby-starter-clean-resume
  description: A Gatsby Starter Template for Putting Your Resume Online Super Quick!
  tags:
    - Netlify
    - Pagination
    - Styling:Other
    - SEO
  features:
    - Easy setup
    - Completely customizable using only gatsby-config.js file
    - Uses Milligram for styling
    - Fully responsive
    - Clean minimalist design
    - Page transition
    - Five different themes (great-gatsby, master-yoda, wonder-woman, darth-vader, luke-lightsaber)
    - Includes React Helmet for title and description tags
    - Includes Google Analytics plugin
- url: https://gatsby-starter-i18n-bulma.netlify.com
  repo: https://github.com/kalwalt/gatsby-starter-i18n-bulma
  description: A gatsby starter with Bulma and optimized slug for better SEO.
  tags:
    - i18n
    - Netlify
    - CMS:Netlify
    - Styling:Bulma
    - Styling:SCSS
    - Gallery
    - SEO
    - Markdown
    - PWA
    - Blog
  features:
    - Multilanguage support with i18n
    - Slug switcher (multilanguage)
    - Uses Bulma for styling
    - Netlify CMS
    - React Images with Modal
    - FontAwesome icons
    - Animate.css with WOW
    - Robots.txt
    - Sitemap
    - PWA
- url: https://gatsby-attila.netlify.com/
  repo: https://github.com/armada-inc/gatsby-attila-theme-starter
  description: A Gatsby starter for creating blogs from headless Ghost CMS.
  tags:
    - Blog
    - CMS:Headless
    - SEO
    - Styling:SCSS
    - Pagination
  features:
    - Attila standard Ghost theme
    - Data sourcing from headless Ghost
    - Responsive design
    - SEO optimized
    - OpenGraph structured data
    - Twitter Cards meta
    - Sitemap Generation
    - XML Sitemaps
    - Progressive Web App
    - Offline Support
    - RSS Feed
    - Composable and extensible
- url: https://gatsby-contentful-portfolio.netlify.com/
  repo: https://github.com/wkocjan/gatsby-contentful-portfolio
  description: Gatsby portfolio theme integrated with Contentful
  tags:
    - CMS:Contentful
    - CMS:Headless
    - Gallery
    - Portfolio
    - SEO
    - Styling:Tailwind
  features:
    - Clean minimalist design
    - Contentful integration with ready to go placeholder content
    - Responsive design
    - Uses TailwindCSS for styling
    - Font Awesome icons
    - Robots.txt
    - SEO optimized
    - OpenGraph structured data
    - Integration with Mailchimp
- url: https://gatsby-graphcms-ecommerce-starter.netlify.com
  repo: https://github.com/GraphCMS/gatsby-graphcms-ecommerce-starter
  description: Swag store built with GraphCMS, Stripe, Gatsby, Postmark and Printful.
  tags:
    - E-commerce
    - i18n
    - Netlify
    - Styling:Tailwind
    - CMS:Other
    - Stripe
  features:
    - Dropshipping by Printful
    - Printful inventory enhanced by GraphCMS
    - Custom GraphQL API for handling checkout and payment
    - Postmark for order notifications
    - Strong Customer Authentication
- url: https://koop-blog.netlify.com/
  repo: https://github.com/bagseye/koop-blog
  description: A simple blog platform using GatsbyJS and MDX
  tags:
    - Blog
    - Markdown
    - MDX
  features:
    - Responsive design
    - Styled 404 page
    - Lightweight
    - Styled Components
- url: https://gatsby-minimalistic-dmin.netlify.com/
  repo: https://github.com/EllisMin/gatsby-minimalistic-dmin
  description: A ready-to-use, customizable personal blog with minimalistic design
  tags:
    - Blog
    - Markdown
    - Netlify
    - SEO
    - Styling:Other
    - Documentation
  features:
    - Simple blog with responsive design
    - Light / Dark Mode Switch
    - Markdown / HTML to create post & About page
    - Code syntax highlighting (Light / Dark)
    - Facebook Comments plugin
    - Social Media Links & Share buttons
    - Googly Analytics Support
    - Easy & Highly Customizable
    - Styled Components
- url: https://gatsby-airtable-listing.netlify.com/
  repo: https://github.com/wkocjan/gatsby-airtable-listing
  description: Airtable theme for Gatsby
  tags:
    - Airtable
    - SEO
    - Styling:Tailwind
  features:
    - Airtable integration
    - Modals with previous/next navigation
    - Responsive design
    - Uses TailwindCSS for styling
    - Font Awesome icons
    - Clean minimalist design
    - SEO optimized
    - Robots.txt
    - OpenGraph structured data
- url: https://gatsby-starter-personality.netlify.com/
  repo: https://github.com/matheusquintaes/gatsby-starter-personality
  description: A free responsive Gatsby Starter
  tags:
    - Portfolio
    - Gallery
  features:
    - SEO
    - Page transition
    - Fully responsive
    - Styling:CSS-in-JS
- url: https://seattleservicerelief.com/
  repo: https://github.com/service-relief/gatsby-starter-service-relief
  description: Localized index of resources for your city.
  tags:
    - Airtable
    - Netlify
    - SEO
    - Styling:Tailwind
  features:
    - generates a static website using GatsbyJS
    - uses Airtable to manage your listings and categories
    - includes an Airtable form to collect local submissions and add them to Airtable for approval
    - can be personalized to a city or region without touching a line of code
    - one-click deployment via Netlify
- url: https://shards-gatsby-starter.netlify.com/
  repo: https://github.com/wcisco17/gatsby-typescript-shards-starter
  description: Portfolio with Typescript and Shards UI
  tags:
    - Language:TypeScript
    - Portfolio
    - Netlify
    - PWA
    - Styling:Bootstrap
  features:
    - Portfollio Starter that includes Shards Ui component library and Typescript generator.
    - Typescript
    - Typescript Generator
    - Styled-Components
    - Shards UI
    - Bootstrap
- url: https://gatsby-sanity-developer-portfolio-starter.jacobneterer.com/
  repo: https://github.com/jneterer/gatsby-sanity-developer-portfolio-starter
  description: A Gatsby + Sanity CMS starter project for developer portfolios. Also built using TailwindCSS, SCSS, and Typescript.
  tags:
    - CMS:sanity.io
    - Portfolio
    - Styling:Tailwind
    - Styling:SCSS
    - Language:TypeScript
    - Netlify
    - SEO
  features:
    - Developer portfolio using Gatsby + Sanity CMS
    - Edit your profile, projects, and tags all in Sanity CMS without any code commits
    - TailwindCSS and SCSS for styling
    - Typescript for easier debugging and development, strict types, etc
    - Netlify for hosting
    - SEO Capabilities
- url: https://serene-ramanujan-285722.netlify.com/
  repo: https://github.com/kunalJa/gatsby-starter-math-blog
  description: A responsive math focused blog with MDX and Latex built in
  tags:
    - MDX
    - Blog
    - PWA
    - Storybook
    - Styling:Other
    - SEO
  features:
    - Mobile friendly and fully responsive
    - Easy to configure (just change site.config.js)
    - MDX
    - Latex with Katex
    - Storybook with tested components included
    - Uses Tachyons for styling
    - Easy to create new posts
- url: https://gatsby-starter-canada-pandemic.netlify.com/
  repo: https://github.com/masoudkarimif/gatsby-starter-canada-pandemic
  description: A Gatsby starter template for covering pandemics in Canada
  tags:
    - AWS
    - Onepage
    - Styling:Other
  features:
    - Interactive SVG map using D3
    - Responsive design
    - Styled 404 page
    - Google Analytics support
    - Includes React Helmet
    - Clean minimalist design
    - Completely customizable using only gatsby-config.js file
- url: https://builderio.github.io/gatsby-starter-builder/
  repo: https://github.com/BuilderIO/gatsby-starter-builder
  description: Gatsby starter with drag + drop page building with your React components via Builder.io
  tags:
    - CMS:Other
    - CMS:Headless
  features:
    - Builder.io integration with sample pages/header/footer.
    - Drag and drop page editing and creations.
    - Lots of built-in templates, widgets, or bring in your own custom components.
    - Uses @builder.io/gatsby plugin to dynamically create pages published on the editor.
    - SEO
- url: https://gatsby-starter-reason-blog.netlify.com/
  repo: https://github.com/mukul-rathi/gatsby-starter-reason-blog
  description: The Gatsby Starter Blog using ReasonML!
  tags:
    - Blog
    - Styling:CSS-in-JS
    - Language:Other
  features:
    - Basic setup for a full-featured type-safe blog
    - ReasonML support out-of-the-box
    - ReasonReact v3 JSX syntax
    - CSS-in-Reason support
    - StaticQuery GraphQL support in ReasonML
    - Similar to gatsby-starter-blog

- url: https://gct.mozart409.space/
  repo: https://github.com/Mozart409/gatsby-custom-tailwind
  description: A minimal tailwind css starter, with custom fonts, purgecss, automatic linting when committing to master, awesome lighthouse audit, custom Vercel/serve server for production build, visible to all in your network, so you can test it with your phone.
  tags:
    - Linting
    - PWA
    - SEO
    - Styling:Tailwind
    - Styling:PostCSS
  features:
    - Minimal Tailwind Starter
    - Custom Fonts predefined
    - Automatic Linting on Commit using husky and pretty-quick
    - Custom server to test Production Builds on your local network via Vercel/serve
    - Extensive Readme in the repo
- url: https://gatsby-redux-toolkit-typescript.netlify.com/
  repo: https://github.com/saimirkapaj/gatsby-redux-toolkit-typescript-starter
  description: Gatsby Starter using Redux-Toolkit, Typescript, Styled Components and Tailwind CSS.
  tags:
    - Redux
    - Language:TypeScript
    - Styling:Tailwind
  features:
    - Redux-Toolkit
    - Typescript
    - Styled Components
    - Tailwind CSS
    - Removes unused CSS with Purgecss
    - Font Awesome Icons
    - Responsive Design
    - Change between light and dark themes
    - SEO
    - React Helmet
    - Offline Support
- url: https://gatsby-ts-tw-styled-eslint.netlify.com
  repo: https://github.com/Miloshinjo/gatsby-ts-tw-styled-eslint-starter
  description: Gatsby starter with Typescript, TailwindCSS, @emotion/styled and eslint.
  tags:
    - Linting
    - Styling:CSS-in-JS
    - Styling:Tailwind
    - Language:TypeScript
  features:
    - Typescript support
    - CSS-in-JS with @emotion/styled (like styled components)
    - TailwindCSS (1.2) support
    - eslint with airbnb settings
- url: https://mik3y.github.io/gatsby-starter-basic-bootstrap/
  repo: https://github.com/mik3y/gatsby-starter-basic-bootstrap
  description: A barebones starter featuring react-bootstrap and deliberately little else
  tags:
    - Styling:Bootstrap
    - Styling:SCSS
  features:
    - Uses react-bootstrap, sass, and little else
    - Skeleton starter, based on gatsby-starter-default
    - Optional easy integration of themes from Bootswatch.com
- url: https://gatsby-starter-songc.netlify.com/
  repo: https://github.com/FFM-TEAM/gatsby-starter-song
  description: A Gatsby starter for blog style with fresh UI.
  tags:
    - Blog
    - Netlify
    - SEO
    - Language:TypeScript
    - Styling:CSS-in-JS
  features:
    - Emoji (emojione)
    - Code syntax highlighting (atom-one-light Style)
    - Mobile friendly and fully responsive
    - Comment feature ( utterances)
    - Post side PostTOC
    - Simple fresh design like Medium
    - Readability
- url: https://gatsby-starter-kontent-lumen.netlify.com/
  repo: https://github.com/Kentico/gatsby-starter-kontent-lumen
  description: A minimal, lightweight, and mobile-first starter for creating blogs uses Gatsby and Kentico Kontent CMS. Inspired by Lumen.
  tags:
    - SEO
    - CMS:Headless
    - CMS:Kontent
    - Netlify
    - Styling:SCSS
    - Blog
  features:
    - Kentico Kontent CaaS platform as the data source.
    - Mobile-First approach in development.
    - Archive organized by tags and categories.
    - Automatic Sitemap generation.
    - Lost Grid.
    - Beautiful typography inspired by matejlatin/Gutenberg.
    - Stylesheet built using Sass and BEM-Style naming.
    - Syntax highlighting in code blocks.
    - Google Analytics support.
- url: https://dindim-production.netlify.com/
  repo: https://github.com/lorenzogm/gatsby-ecommerce-starter
  description: Gatsby starter to create an ecommerce website with netlify and stripe. Setup and release your shop in a few minutes.
  tags:
    - Client-side App
    - E-commerce
    - Firebase
    - Netlify
    - SEO
    - Stripe
    - Styling:CSS-in-JS
  features:
    - 100% Free. No subscriptions, just pay a fee to Stripe when you sell a product.
    - Home Page to list all your products.
    - Category Page to list products by category.
    - Product Detail Page. Define several colors and sizes for the same product
    - Cart Page with the summary of your cart before checkout.
    - Checkout Page powered by Stripe.
    - Scripts to create/update/delete your products in Stripe.
    - Analytics with Firebase
- url: https://gatsby-starter-ts.now.sh/
  repo: https://github.com/jpedroschmitz/gatsby-starter-ts
  description: A TypeScript starter for Gatsby. No plugins and styling. Exactly the necessary to start!
  tags:
    - Language:TypeScript
    - Styling:None
    - Linting
  features:
    - TypeScript
    - ESLint and Prettier
    - Husky and lint-staged
    - Commitizen and Commitlint
    - TypeScript absolute paths
- url: https://rolwinreevan.com
  repo: https://github.com/rolwin100/rolwinreevan_gatsby_blog
  description: This starter consists of ant design system you can use it for your personal blog. I have give a lot of time in developing this starter because I found that there were not much starters with a very good design. Please give a star to this project if you have like it to encourage me 😄. Thank you.
  tags:
    - Blog
    - Portfolio
    - Markdown
    - SEO
    - PWA
  features:
    - Blog designed using Markdown.
    - Beautifully designed landing page.
    - First project in the starters list to use ant design.
    - Supports SSR and is also a PWA.
- url: https://gatsby-antd-starter.netlify.app/
  repo: https://github.com/alienCY/gatsby-antd-starter
  description: Gatsby starter with ant design (antd)
  tags:
    - Styling:Ant Design
    - SEO
  features:
    - Ant Design components
    - A really nice header.
- url: https://gatsby-starter-typescript.surge.sh
  repo: https://github.com/kurttomlinson/gatsby-starter-typescript
  description: A TypeScript starter with auto-generated GraphQL types, TS errors in the develop console, and gatsby-node.ts support!
  tags:
    - Language:TypeScript
  features:
    - TypeScript
    - Auto-generated types from GraphQL queries
    - TypeScript errors in the develop console
    - Support for typed GraphQL queries in gatsby-node.ts
    - Based on gatsby-starter-default
- url: https://www.dyuzz.club/
  repo: https://github.com/Dyuzz/Gatsby-Blog-Starter-Dyuzz
  description: A Gatsby starter for creating blogs.
  tags:
    - Blog
    - PWA
    - SEO
    - CMS:Netlify
    - Pagination
  features:
    - Blog designed using Markdown.
    - Beautifully designed landing page.
    - GatsbyJS v2
    - Google Analytics
    - Web App Manifest
    - Netlify Support
    - Gitalk Comment
    - SiteMap
    - Netlify CMS Support
    - TOC（TableOfContexts）
    - Pagination
    - SEO
    - Phone browser Support
- url: https://dropinblog-gatsby-starter.netlify.app/
  repo: https://github.com/DropInBlog/gatsby-starter
  description: A quick and simple Gatsby solution for the simplest blogging solution
  tags:
    - Blog
    - Netlify
    - Pagination
    - SEO
    - CMS:Headless
    - Styling:SCSS
    - Styling:CSS-in-JS
    - Styling:Tailwind
  features:
    - Pagination
    - Beautifully designed landing page.
    - Includes Chakra-UI and Tailwind CSS
- url: https://gatsby-material-typescript-starter.netlify.app
  repo: https://github.com/Junscuzzy/gatsby-material-typescript-starter
  description: A simple starter using Typescript, eslint, prettier & @Material-ui
  tags:
    - Language:TypeScript
    - Linting
    - Netlify
    - SEO
    - Styling:Material
  features:
    - Typescript in front-side & node-side
    - Prettier, eslint and Type-check well configured together
    - Material-ui SSR compatible with build-in light/dark theme
    - Content sourcing free
    - Functional react (Hooks & functions instead Class)
    - Responsive design
    - SEO optimized
    - Styled 404 page
    - Google Analytics support
- url: https://gatsby-starter-takeshape-startup.netlify.app
  repo: https://github.com/colbyfayock/gatsby-starter-takeshape-startup
  description: Integrate TakeShape CMS using a ready to go TakeShape Startup project!
  tags:
    - Blog
    - CMS:Other
    - CMS:Headless
    - Landing Page
    - Styling:SCSS
  features:
    - Integrate TakeShape CMS
    - Preconfigured to work with the TakeShape Startup project
- url: https://gatsby-startbootstrap-agency.netlify.app/
  repo: https://github.com/thundermiracle/gatsby-startbootstrap-agency
  description: Gatsby version of startbootstrap-agency with i18n supported.
  tags:
    - Portfolio
    - PWA
    - SEO
    - Gallery
    - Landing Page
    - Onepage
    - Markdown
    - Netlify
    - Styling:Bootstrap
    - i18n
    - Netlify
    - Linting
  features:
    - Easily Configurable
    - Different types of sections
    - i18n
    - SEO
    - Google Analytics
    - Prettier, ESLint
- url: https://gatsby-typescript-tailwind-twin-styled-component-starter.netlify.app/
  repo: https://github.com/DevHausStudio/Gatsby-Typescript-Tailwind-Twin-Styled-Component-Starter
  description: Barebones and lightweight starter with TypeScript, Styled-Components, TailwindCSS, Twin Macro.
  tags:
    - Language:TypeScript
    - Styling:Tailwind
    - Styling:CSS-in-JS
    - Netlify
  features:
    - GatsbyJS v2
    - Typescript
    - Tailwindcss
    - Style-Components
    - CSS-in-JS
    - Code Readability
    - Barebones
- url: https://dlford.github.io/gatsby-typescript-starter-minimalist/
  repo: https://github.com/dlford/gatsby-typescript-starter-minimalist
  description: A minimalist Gatsby Typescript starter, because less is more
  tags:
    - Language:TypeScript
    - Linting
    - Styling:Other
  features:
    - Don't use `React.FC` (See `https://github.com/facebook/create-react-app/pull/8177`)
    - Minimalist
    - Prettier / ESLint pre-configured
    - CSS Reset / CSS Modules
    - Style Builder page for adjusting global styles
- url: https://flotiq-starter-products.herokuapp.com/
  repo: https://github.com/flotiq/gatsby-starter-products
  description: A Gatsby e-commerce starter with products sourced from Flotiq.
  tags:
    - CMS:Headless
    - E-commerce
    - CMS:Other
  features:
    - Snipcart e-commerce starter
    - Flotiq CMS as a product source
    - Deploy to Heroku
- url: https://goodpraxis.coop
  repo: https://github.com/GoodPraxis/gp-gatsby-starter-ts-sass-jest
  description: A solid, basic Gatsby starter used by Good Praxis suitable for many different types of projects
  tags:
    - Language:TypeScript
    - Styling:SCSS
    - SEO
    - Testing
  features:
    - TypeScript support
    - SCSS for styling
    - JEST tests
    - Simple SEO setup
- url: https://gatsby-markdown-personal-website.netlify.app/
  repo: https://github.com/SaimirKapaj/gatsby-markdown-personal-website
  description: Gatsby Markdown Personal Website Starter, using Styled Components, Tailwindcss and Framer Motion.
  tags:
    - Blog
    - Portfolio
    - Markdown
    - Styling:Tailwind
  features:
    - Markdown
    - Framer Motion
    - Page Transition
    - Styled Components
    - Tailwind CSS
    - Removes unused CSS with Purgecss
    - Font Awesome Icons
    - Responsive Design
    - SEO
    - React Helmet
    - Offline Support
    - Gatsby Image
<<<<<<< HEAD
- url: https://gatsby-ghost-balsa-starter.now.sh/
  repo: https://github.com/draftbox-co/gatsby-ghost-balsa-starter
  description: A Gatsby starter for creating blogs from headless Ghost CMS.
  tags:
    - Blog
    - CMS:Headless
    - SEO
    - Styling:SCSS
  features:
    - Balsa theme by Draftbox
    - Data sourcing from headless Ghost
=======
- url: https://flotiq-starter-recipes.herokuapp.com
  repo: https://github.com/flotiq/gatsby-starter-recipes
  description: A Gatsby culinary starter with recipes sourced from Flotiq.
  tags:
    - CMS:Headless
    - Gallery
    - Pagination
    - CMS:Other
  features:
    - Recipes starter
    - Culinary recipes
    - Flotiq CMS as a recipe source
- url: https://gatsby-markdown-typescript-personal-website.netlify.app/
  repo: https://github.com/SaimirKapaj/gatsby-markdown-typescript-personal-website
  description: Gatsby Markdown Personal Website Starter, using Typescript, Styled Components, Tailwindcss and Framer Motion.
  tags:
    - Blog
    - Portfolio
    - Markdown
    - Language:TypeScript
    - Styling:Tailwind
  features:
    - Markdown
    - Typescript
    - Framer Motion
    - Page Transition
    - Styled Components
    - Tailwind CSS
    - Removes unused CSS with Purgecss
    - Font Awesome Icons
    - Responsive Design
    - SEO
    - React Helmet
    - Offline Support
    - Gatsby Image
- url: https://thestartup.netlify.app/
  repo: https://github.com/bagseye/startup
  description: A startup template perfect for brochure sites and small businesses
  tags:
    - Landing Page
    - Onepage
    - Portfolio
    - Styling:CSS-in-JS
  features:
    - Font Awesome Icons
    - Responsive Design
    - Style-Components
- url: https://gatsby-starter-tailwind-css.netlify.app/
  repo: https://github.com/melanienolan/gatsby-starter-tailwind-css
  description: A Gatsby starter with Tailwind CSS. Uses Tailwind CSS v1.4.1 and includes built-in support for PurgeCSS.
  tags:
    - Landing Page
    - Onepage
    - Styling:Tailwind
  features:
    - Simple boilerplate site using Tailwind CSS
    - PurgeCSS support to remove unused styles
    - PostCSS including Autoprefixer
    - React Helmet for better SEO
- url: https://wordpress-balsa.draftbox.co/
  repo: https://github.com/draftbox-co/gatsby-wordpress-balsa-starter
  description: A Gatsby starter for creating blogs from headless WordPress CMS.
  tags:
    - Blog
    - SEO
    - CMS:WordPress
    - Styling:Other
    - Pagination
  features:
    - Balsa Skin by Draftbox
    - Data sourcing from headless WordPress
>>>>>>> 0057e1d5
    - Responsive design
    - SEO optimized
    - OpenGraph structured data
    - Twitter Cards meta
    - Sitemap Generation
    - XML Sitemaps
<<<<<<< HEAD
    - Progressive Web App
    - Offline Support
    - RSS Feed
    - Composable and extensible
=======
    - Progressive Web Ap
- url: https://expo-gatsby-starter.netlify.app/
  repo: https://github.com/Sidibedev/expo-gatsby-starter
  description: A simple Expo and Gatsby starter.
  tags:
    - PWA
    - SEO
  features:
    - SEO
    - PWA
    - Offline Support
    - Upload Image
    - Expo SDK
    - Image manipulation
    - 404 page
    - Navigation
- url: https://gatsby-starter-banshorian.netlify.app
  repo: https://github.com/webmaeistro/gatsby-starter-banshorian
  description: Starter for the gatsby-theme-banshorian. A creative cool-looking personal or work projects showcase / portfolio / CV. Based on byfolio.
  tags:
    - Styling:Other
    - Portfolio
    - Transitions
    - Linting
    - Testing
    - PWA
  features:
    - GatsbyJS v2
    - Style-Components Using @emotion
    - Edit Everything From gatsby.config
    - Developer Friendly
    - Isomorphic Skills Tiles
    - Transitions Between Pages and Menu
- url: https://a2zarslaan.github.io/gatsby-starter-sasslan/
  repo: https://github.com/a2zarslaan/gatsby-starter-sasslan
  description: A minimalistic Gatsby starter template featuring SASS and CSS 7-1 architecture.
  tags:
    - Blog
    - Portfolio
    - Markdown
  features:
    - Markdown
    - CSS 7-1 Architecture
    - GraphQL IDE
    - Page Transitions
    - Easy to edit CSS variables
    - Styled Components
    - SVG icons
    - Google fonts
    - Desktop-First Design
    - Responsive Design
    - React Helmet
    - Gatsby Remark Images
    - Code Readability
    - Progressive Web App
- url: https://pedantic-brown-bbf927.netlify.app/
  repo: https://github.com/pkino/gatsby-starter-typescript-sass
  description: A minimum starter with TypeScript, Sass, ESLint and prettier built in
  tags:
    - Language:TypeScript
    - Styling:SCSS
    - Linting
  features:
    - TypeScript and Sass support
    - ESLint with basic react rules
- url: https://gatsby-starter-portfolio-minimal.netlify.app/
  repo: https://github.com/konstantinmuenster/gatsby-starter-portfolio-minimal
  description: A modern one-page portfolio with a clean yet expressive design.
  tags:
    - Portfolio
    - Markdown
    - MDX
    - PWA
    - Onepage
    - Styling:CSS-in-JS
  features:
    - Quick and Easy Setup - Add content and deploy
    - Content via Markdown/MDX - No external CMS needed
    - Extendable Layout - Add more sections as you like
    - Responsive Design - With freshening Animations
    - Medium Integration - Feature your latest articles
    - Progressive Web App/PWA - Offline Support
    - Fast and Accessible
    - SEO
- url: https://gatsby-theme-clarisse.netlify.app
  repo: https://github.com/tacogator/gatsby-starter-blog-material-clarisse
  description: A minimalist blog starter with Material-UI
  tags:
    - Blog
    - SEO
    - Portfolio
    - Landing Page
    - Styling:Material
    - Markdown
    - MDX
  features:
    - SEO-ready
    - Clean design with emphasis on Call-to-action
    - Built-in Tag/Category support
    - Write post in markdown or MDX
    - Desktop and mobile responsive layout
    - Customizable branding & navigation
    - Material-UI
>>>>>>> 0057e1d5
<|MERGE_RESOLUTION|>--- conflicted
+++ resolved
@@ -1,12 +1,9 @@
-<<<<<<< HEAD
 - url: https://gatsby-starter-default-demo.netlify.com/
   repo: https://github.com/gatsbyjs/gatsby-starter-default
   description: official default
-=======
 - url: https://ghost-balsa.draftbox.co/
   repo: https://github.com/draftbox-co/gatsby-ghost-balsa-starter
   description: A Gatsby starter for creating blogs from headless Ghost CMS.
->>>>>>> 0057e1d5
   tags:
     - Official
   features:
@@ -577,8 +574,6 @@
   features:
     - Barebones configuration for using the Grommet design system
     - Uses Sass (with CSS modules support)
-<<<<<<< HEAD
-=======
 - url: https://gatsby-starter-hello-world-demo.netlify.com/
   repo: https://github.com/gatsbyjs/gatsby-starter-hello-world
   description: official hello world
@@ -596,7 +591,6 @@
   features:
     - One plugin, no boilerplate
     - Great for advanced users
->>>>>>> 0057e1d5
 - url: https://gatsby-starter-hero-blog.greglobinski.com/
   repo: https://github.com/greglobinski/gatsby-starter-hero-blog
   description: no description yet
@@ -6220,7 +6214,6 @@
     - React Helmet
     - Offline Support
     - Gatsby Image
-<<<<<<< HEAD
 - url: https://gatsby-ghost-balsa-starter.now.sh/
   repo: https://github.com/draftbox-co/gatsby-ghost-balsa-starter
   description: A Gatsby starter for creating blogs from headless Ghost CMS.
@@ -6232,7 +6225,6 @@
   features:
     - Balsa theme by Draftbox
     - Data sourcing from headless Ghost
-=======
 - url: https://flotiq-starter-recipes.herokuapp.com
   repo: https://github.com/flotiq/gatsby-starter-recipes
   description: A Gatsby culinary starter with recipes sourced from Flotiq.
@@ -6304,19 +6296,16 @@
   features:
     - Balsa Skin by Draftbox
     - Data sourcing from headless WordPress
->>>>>>> 0057e1d5
     - Responsive design
     - SEO optimized
     - OpenGraph structured data
     - Twitter Cards meta
     - Sitemap Generation
     - XML Sitemaps
-<<<<<<< HEAD
     - Progressive Web App
     - Offline Support
     - RSS Feed
     - Composable and extensible
-=======
     - Progressive Web Ap
 - url: https://expo-gatsby-starter.netlify.app/
   repo: https://github.com/Sidibedev/expo-gatsby-starter
@@ -6419,5 +6408,4 @@
     - Write post in markdown or MDX
     - Desktop and mobile responsive layout
     - Customizable branding & navigation
-    - Material-UI
->>>>>>> 0057e1d5
+    - Material-UI