--- conflicted
+++ resolved
@@ -344,755 +344,6 @@
 there’s no error, despite the fact that we’re technically using an undefined tag
 in our source.
 
-<<<<<<< HEAD
-## Introducing Graph_i_QL
-
-Graph_i_QL is the GraphQL integrated development environment (IDE). It's a powerful (and all-around awesome) tool
-you'll use often while building Gatsby websites.
-
-You can access it when your site's development server is running—normally at
-<http://localhost:8000/___graphql>.
-
-<video controls="controls" autoplay="true" loop="true">
-  <source type="video/mp4" src="/graphiql-explore.mp4"></source>
-  <p>Your browser does not support the video element.</p>
-</video>
-
-Here we poke around the built-in `Site` "type" and see what fields are available
-on it—including the `siteMetadata` object we queried earlier. Try opening
-Graph_i_QL and play with your data! Press <kbd>Ctrl + Space</kbd> to bring up
-the autocomplete window and <kbd>Ctrl + Enter</kbd> to run the query. We'll be
-using Graph_i_QL a lot more through the remainder of the tutorial.
-
-## Source plugins
-
-Data in Gatsby sites can come literally from anywhere: APIs, databases, CMSs,
-local files, etc.
-
-Source plugins fetch data from their source. E.g. the filesystem source plugin
-knows how to fetch data from the file system. The WordPress plugin knows how to
-fetch data from the WordPress API.
-
-Let's add [`gatsby-source-filesystem`](/packages/gatsby-source-filesystem/) and
-explore how it works.
-
-First install the plugin at the root of the project:
-
-```sh
-npm install --save gatsby-source-filesystem
-```
-
-Then add it to your `gatsby-config.js`:
-
-```javascript{6-12}
-module.exports = {
-  siteMetadata: {
-    title: `Pandas Eating Lots`,
-  },
-  plugins: [
-    {
-      resolve: `gatsby-source-filesystem`,
-      options: {
-        name: `src`,
-        path: `${__dirname}/src/`,
-      },
-    },
-    `gatsby-plugin-glamor`,
-    {
-      resolve: `gatsby-plugin-typography`,
-      options: {
-        pathToConfigModule: `src/utils/typography`,
-      },
-    },
-  ],
-};
-```
-
-Save that and restart the gatsby development server. Then open up Graph_i_QL
-again.
-
-If you bring up the autocomplete window you'll see:
-
-![graphiql-filesystem](graphiql-filesystem.png)
-
-Hit <kbd>Enter</kbd> on `allFile` then type <kbd>Ctrl + Enter</kbd> to run a
-query.
-
-![filesystem-query](filesystem-query.png)
-
-Delete the `id` from the query and bring up the autocomplete again (<kbd>Ctrl +
-Space</kbd>).
-
-![filesystem-autocomplete](filesystem-autocomplete.png)
-
-Try adding a number of fields to your query, pressing <kbd>Ctrl + Enter</kbd>
-each time to re-run the query. You'll see something like this:
-
-![allfile-query](allfile-query.png)
-
-The result is an array of File "nodes" (node is a fancy name for an object in a
-"graph"). Each File object has the fields we queried for.
-
-## Build a page with a GraphQL query
-
-Building new pages with Gatsby often starts in Graph_i_QL. You first sketch out
-the data query by playing in Graph_i_QL then copy this to a React page component
-to start building the UI.
-
-Let's try this.
-
-Create a new file at `src/pages/my-files.js` with the `allFile` query we just
-created:
-
-```jsx{4}
-import React from "react"
-
-export default ({ data }) => {
-  console.log(data)
-  return <div>Hello world</div>
-}
-
-export const query = graphql`
-  query MyFilesQuery {
-    allFile {
-      edges {
-        node {
-          relativePath
-          prettySize
-          extension
-          birthTime(fromNow: true)
-        }
-      }
-    }
-  }
-`
-```
-
-The `console.log(data)` line is highlighted above. It's often helpful when
-creating a new component to console out the data you're getting from the query
-so you can explore the data in your browser console while building the UI.
-
-If you visit the new page at `/my-files/` and open up your browser console you
-will see:
-
-![data-in-console](data-in-console.png)
-
-The shape of the data matches the shape of the query.
-
-Let's add some code to our component to print out the File data.
-
-```jsx{5-37}
-import React from "react"
-
-export default ({ data }) => {
-  console.log(data)
-  return (
-    <div>
-      <h1>My Site's Files</h1>
-      <table>
-        <thead>
-          <tr>
-            <th>relativePath</th>
-            <th>prettySize</th>
-            <th>extension</th>
-            <th>birthTime</th>
-          </tr>
-        </thead>
-        <tbody>
-          {data.allFile.edges.map(({ node }, index) =>
-            <tr key={index}>
-              <td>
-                {node.relativePath}
-              </td>
-              <td>
-                {node.prettySize}
-              </td>
-              <td>
-                {node.extension}
-              </td>
-              <td>
-                {node.birthTime}
-              </td>
-            </tr>
-          )}
-        </tbody>
-      </table>
-    </div>
-  )
-}
-
-export const query = graphql`
-  query MyFilesQuery {
-    allFile {
-      edges {
-        node {
-          relativePath
-          prettySize
-          extension
-          birthTime(fromNow: true)
-        }
-      }
-    }
-  }
-`
-```
-
-And… 😲
-
-![my-files-page](my-files-page.png)
-
-## Transformer plugins
-
-Often, the format of the data we get from source plugins isn't what you want to
-use to build your website. The filesystem source plugin lets you query data
-_about_ files but what if you want to query data _inside_ files?
-
-To make this possible, Gatsby supports transformer plugins which take raw
-content from source plugins and _transform_ it into something more usable.
-
-For example, Markdown files. Markdown is nice to write in but when you build a
-page with it, you need the Markdown to be HTML.
-
-Let's add a Markdown file to our site at
-`src/pages/sweet-pandas-eating-sweets.md` (This will become our first Markdown
-blog post) and learn how to _transform_ it to HTML using transformer plugins and
-GraphQL.
-
-```markdown
----
-title: "Sweet Pandas Eating Sweets"
-date: "2017-08-10"
----
-
-Pandas are really sweet.
-
-Here's a video of a panda eating sweets.
-
-<iframe width="560" height="315" src="https://www.youtube.com/embed/4n0xNbfJLR8" frameborder="0" allowfullscreen></iframe>
-```
-
-Once you save the file, look at `/my-files/` again—the new Markdown file is in
-the table. This is a very powerful feature of Gatsby. Like the earlier
-`siteMetadata` example, source plugins can live reload data.
-`gatsby-source-filesystem` is always scanning for new files to be added and when
-they are, re-runs your queries.
-
-Let's add a transformer plugin that can transform Markdown files:
-
-```shell
-npm install --save gatsby-transformer-remark
-```
-
-Then add it to the `gatsby-config.js` like normal:
-
-```javascript{13}
-module.exports = {
-  siteMetadata: {
-    title: `Pandas Eating Lots`,
-  },
-  plugins: [
-    {
-      resolve: `gatsby-source-filesystem`,
-      options: {
-        name: `src`,
-        path: `${__dirname}/src/`,
-      },
-    },
-    `gatsby-transformer-remark`,
-    `gatsby-plugin-glamor`,
-    {
-      resolve: `gatsby-plugin-typography`,
-      options: {
-        pathToConfigModule: `src/utils/typography`,
-      },
-    },
-  ],
-};
-```
-
-Restart the development server then refresh (or open again) Graph_i_QL and look
-at the autocomplete:
-
-![markdown-autocomplete](markdown-autocomplete.png)
-
-Select `allMarkdownRemark` again and run it like we did for `allFile`. You'll
-see there the Markdown file we recently added. Explore the fields that are
-available on the `MarkdownRemark` node.
-
-![markdown-query](markdown-query.png)
-
-Ok! Hopefully some basics are starting to fall into place. Source plugins bring
-data _into_ Gatsby's data system and _transformer_ plugins transform raw content
-brought by source plugins. This pattern can handle all data sourcing and
-data transformation you might need when building a Gatsby site.
-
-## Create a list of our site's Markdown files in `src/pages/index.js`
-
-Let's now create a list of our Markdown files on the front page. Like many
-blogs, we want to end up with a list of links on the front page pointing to each
-blog post. With GraphQL we can _query_ for the current list of Markdown blog
-posts so we won't need to maintain the list manually.
-
-Like with the `src/pages/my-files.js` page, replace `src/pages/index.js` with
-the following to add a query with some initial HTML and styling.
-
-```jsx
-import React from "react";
-import g from "glamorous";
-
-import { rhythm } from "../utils/typography";
-
-export default ({ data }) => {
-  console.log(data);
-  return (
-    <div>
-      <g.H1 display={"inline-block"} borderBottom={"1px solid"}>
-        Amazing Pandas Eating Things
-      </g.H1>
-      <h4>{data.allMarkdownRemark.totalCount} Posts</h4>
-      {data.allMarkdownRemark.edges.map(({ node }) => (
-        <div key={node.id}>
-          <g.H3 marginBottom={rhythm(1 / 4)}>
-            {node.frontmatter.title}{" "}
-            <g.Span color="#BBB">— {node.frontmatter.date}</g.Span>
-          </g.H3>
-          <p>{node.excerpt}</p>
-        </div>
-      ))}
-    </div>
-  );
-};
-
-export const query = graphql`
-  query IndexQuery {
-    allMarkdownRemark {
-      totalCount
-      edges {
-        node {
-          id
-          frontmatter {
-            title
-            date(formatString: "DD MMMM, YYYY")
-          }
-          excerpt
-        }
-      }
-    }
-  }
-`;
-```
-
-Now the frontpage should look like:
-
-![frontpage](frontpage.png)
-
-But our one blog post looks a bit lonely. So let's add another one at
-`src/pages/pandas-and-bananas.md`
-
-```markdown
----
-title: Pandas and Bananas
-date: "2017-08-21"
----
-
-Do Pandas eat bananas? Check out this short video that shows that yes! pandas do
-seem to really enjoy bananas!
-
-<iframe width="560" height="315" src="https://www.youtube.com/embed/4SZl1r2O_bY" frameborder="0" allowfullscreen></iframe>
-```
-
-![two-posts](two-posts.png)
-
-Which looks great! Except… the order of the posts is wrong.
-
-But this is easy to fix. When querying a connection of some type, you can pass a
-variety of arguments to the query. You can `sort` and `filter` nodes, set how
-many nodes to `skip`, and choose the `limit` of how many nodes to retrieve. With
-this powerful set of operators, we can select any data we want—in the format we
-need.
-
-In our index page's query, change `allMarkdownRemark` to
-`allMarkdownRemark(sort: {fields: [frontmatter___date], order: DESC})`. Save
-this and the sort order should be fixed.
-
-Try opening Graph_i_QL and playing with different sort options. You can sort the
-`allFile` connection along with other connections.
-
-## Programmatically creating pages from data
-
-So this is great! We have a nice index page where we're querying our Markdown
-files. But we don't want to just see excerpts, we want actual pages for our
-Markdown files.
-
-Let's get started.
-
-So far, we've created pages by placing React components in `src/pages`. We'll
-now learn how to _programmatically_ create pages from _data_. Gatsby is _not_
-limited to making pages from files like many static site generators. Gatsby lets
-you use GraphQL to query your _data_ and _map_ the data to _pages_—all at build
-time. This is a really powerful idea. We'll be exploring its implications and
-ways to use it for the remainder of the tutorial.
-
-Creating new pages has two steps:
-
-1. Generate the "path" or "slug" for the page.
-2. Create the page.
-
-To create our Markdown pages, we'll learn to use two Gatsby APIs
-[`onCreateNode`](/docs/node-apis/#onCreateNode) and
-[`createPages`](/docs/node-apis/#createPages). These are two workhorse APIs
-you'll see used in many sites and plugins.
-
-We do our best to make Gatsby APIs simple to implement. To implement an API, you export a function
-with the name of the API from `gatsby-node.js`.
-
-So let's do that. In the root of your site, create a file named
-`gatsby-node.js`. Then add to it the following. This function will be called by
-Gatsby whenever a new node is created (or updated).
-
-```javascript
-exports.onCreateNode = ({ node }) => {
-  console.log(node.internal.type);
-};
-```
-
-Stop and restart the development server. As you do, you'll see quite a few newly
-created nodes get logged to the terminal console.
-
-Let's use this API to add the slugs for our Markdown pages to `MarkdownRemark`
-nodes.
-
-Change our function so it now is only looking at `MarkdownRemark` nodes.
-
-```javascript{2-4}
-exports.onCreateNode = ({ node }) => {
-  if (node.internal.type === `MarkdownRemark`) {
-    console.log(node.internal.type)
-  }
-};
-```
-
-We want to use each Markdown file name to create the page slug. So
-`pandas-and-bananas.md"` will become `/pandas-and-bananas/`. But how do we get
-the file name from the `MarkdownRemark` node? To get it, we need to _traverse_
-the "node graph" to its _parent_ `File` node, as `File` nodes contain data we
-need about files on disk. To do that, modify our function again:
-
-```javascript{1,3-4}
-exports.onCreateNode = ({ node, getNode }) => {
-  if (node.internal.type === `MarkdownRemark`) {
-    const fileNode = getNode(node.parent)
-    console.log(`\n`, fileNode.relativePath)
-  }
-};
-```
-
-There in your terminal you should see the relative paths for our two Markdown
-files.
-
-![markdown-relative-path](markdown-relative-path.png)
-
-Now let's create slugs. As the logic for creating slugs from file names can get
-tricky, the `gatsby-source-filesystem` plugin ships with a function for creating
-slugs. Let's use that.
-
-```javascript{1,5}
-const { createFilePath } = require(`gatsby-source-filesystem`);
-
-exports.onCreateNode = ({ node, getNode }) => {
-  if (node.internal.type === `MarkdownRemark`) {
-    console.log(createFilePath({ node, getNode, basePath: `pages` }))
-  }
-};
-```
-
-The function handles finding the parent `File` node along with creating the
-slug. Run the development server again and you should see logged to the terminal
-two slugs, one for each Markdown file.
-
-Now lets add our new slugs directly onto the `MarkdownRemark` nodes. This is
-powerful, as any data we add to nodes is available to query later with GraphQL.
-So it'll be easy to get the slug when it comes time to create the pages.
-
-To do so, we'll use a function passed to our API implementation called
-[`createNodeField`](/docs/bound-action-creators/#createNodeField). This function
-allows us to create additional fields on nodes created by other plugins. Only
-the original creator of a node can directly modify the node—all other plugins
-(including our `gatsby-node.js`) must use this function to create additional
-fields.
-
-```javascript{3,4,6-11}
-const { createFilePath } = require(`gatsby-source-filesystem`);
-
-exports.onCreateNode = ({ node, getNode, boundActionCreators }) => {
-  const { createNodeField } = boundActionCreators
-  if (node.internal.type === `MarkdownRemark`) {
-    const slug = createFilePath({ node, getNode, basePath: `pages` })
-    createNodeField({
-      node,
-      name: `slug`,
-      value: slug,
-    })
-  }
-};
-```
-
-Restart the development server and open or refresh Graph_i_QL. Then run this
-query to see our new slugs.
-
-```graphql
-{
-  allMarkdownRemark {
-    edges {
-      node {
-        fields {
-          slug
-        }
-      }
-    }
-  }
-}
-```
-
-Now that the slugs are created, we can create the pages.
-
-In the same `gatsby-node.js` file, add the following. Here we tell Gatsby about
-our pages—what are their paths, what template component do they use, etc.
-
-```javascript{15-34}
-const { createFilePath } = require(`gatsby-source-filesystem`);
-
-exports.onCreateNode = ({ node, getNode, boundActionCreators }) => {
-  const { createNodeField } = boundActionCreators
-  if (node.internal.type === `MarkdownRemark`) {
-    const slug = createFilePath({ node, getNode, basePath: `pages` })
-    createNodeField({
-      node,
-      name: `slug`,
-      value: slug,
-    })
-  }
-};
-
-exports.createPages = ({ graphql, boundActionCreators }) => {
-  return new Promise((resolve, reject) => {
-    graphql(`
-      {
-        allMarkdownRemark {
-          edges {
-            node {
-              fields {
-                slug
-              }
-            }
-          }
-        }
-      }
-    `).then(result => {
-      console.log(JSON.stringify(result, null, 4))
-      resolve()
-    })
-  })
-};
-```
-
-We've added an implementation of the
-[`createPages`](/docs/node-apis/#createPages) API which Gatsby calls to add
-pages. We're using the passed in `graphql` function to query for the Markdown
-slugs we just created. Then we're logging out the result of the query which
-should look like:
-
-![query-markdown-slugs](query-markdown-slugs.png)
-
-We need one other thing to create pages: a page template component. Like
-everything in Gatsby, programmatic pages are powered by React components. When
-creating a page, we need to specify which component to use.
-
-Create a directory at `src/templates` and then add the following in a file named
-`src/templates/blog-post.js`.
-
-```jsx
-import React from "react";
-
-export default () => {
-  return <div>Hello blog post</div>;
-};
-```
-
-Then update `gatsby-node.js`
-
-```javascript{1,17,32-41}
-const path = require(`path`);
-const { createFilePath } = require(`gatsby-source-filesystem`);
-
-exports.onCreateNode = ({ node, getNode, boundActionCreators }) => {
-  const { createNodeField } = boundActionCreators
-  if (node.internal.type === `MarkdownRemark`) {
-    const slug = createFilePath({ node, getNode, basePath: `pages` })
-    createNodeField({
-      node,
-      name: `slug`,
-      value: slug,
-    })
-  }
-};
-
-exports.createPages = ({ graphql, boundActionCreators }) => {
-  const { createPage } = boundActionCreators
-  return new Promise((resolve, reject) => {
-    graphql(`
-      {
-        allMarkdownRemark {
-          edges {
-            node {
-              fields {
-                slug
-              }
-            }
-          }
-        }
-      }
-    `).then(result => {
-      result.data.allMarkdownRemark.edges.forEach(({ node }) => {
-        createPage({
-          path: node.fields.slug,
-          component: path.resolve(`./src/templates/blog-post.js`),
-          context: {
-            // Data passed to context is available in page queries as GraphQL variables.
-            slug: node.fields.slug,
-          },
-        })
-      })
-      resolve()
-    })
-  })
-};
-```
-
-Restart the development server and our pages will be created! An easy way to
-find new pages you create while developing is to go to a random path where
-Gatsby will helpfully show you a list of pages on the site. If you go to
-<http://localhost:8000/sdf> you'll see the new pages we created.
-
-![new-pages](new-pages.png)
-
-Visit one of them and we see:
-
-![hello-world-blog-post](hello-world-blog-post.png)
-
-Which is a bit boring. Let's pull in data from our Markdown post. Change
-`src/templates/blog-post.js` to:
-
-```jsx
-import React from "react";
-
-export default ({ data }) => {
-  const post = data.markdownRemark;
-  return (
-    <div>
-      <h1>{post.frontmatter.title}</h1>
-      <div dangerouslySetInnerHTML={{ __html: post.html }} />
-    </div>
-  );
-};
-
-export const query = graphql`
-  query BlogPostQuery($slug: String!) {
-    markdownRemark(fields: { slug: { eq: $slug } }) {
-      html
-      frontmatter {
-        title
-      }
-    }
-  }
-`;
-```
-
-And…
-
-![blog-post](blog-post.png)
-
-Sweet!
-
-The last step is to link to our new pages from the index page.
-
-Return to `src/pages/index.js` and let's query for our Markdown slugs and create
-links.
-
-```jsx{3,18-19,29,47-49}
-import React from "react"
-import g from "glamorous"
-import { Link } from "gatsby"
-
-import { rhythm } from "../utils/typography";
-
-export default ({ data }) => {
-  return (
-    <div>
-      <g.H1 display={"inline-block"} borderBottom={"1px solid"}>
-        Amazing Pandas Eating Things
-      </g.H1>
-      <h4>
-        {data.allMarkdownRemark.totalCount} Posts
-      </h4>
-      {data.allMarkdownRemark.edges.map(({ node }) =>
-        <div key={node.id}>
-          <Link
-            to={node.fields.slug}
-            css={{ textDecoration: `none`, color: `inherit` }}
-          >
-            <g.H3 marginBottom={rhythm(1 / 4)}>
-              {node.frontmatter.title}{" "}
-              <g.Span color="#BBB">— {node.frontmatter.date}</g.Span>
-            </g.H3>
-            <p>
-              {node.excerpt}
-            </p>
-          </Link>
-        </div>
-      )}
-    </div>
-  )
-}
-
-export const query = graphql`
-  query IndexQuery {
-    allMarkdownRemark(sort: { fields: [frontmatter___date], order: DESC }) {
-      totalCount
-      edges {
-        node {
-          id
-          frontmatter {
-            title
-            date(formatString: "DD MMMM, YYYY")
-          }
-          fields {
-            slug
-          }
-          excerpt
-        }
-      }
-    }
-  }
-`
-```
-
-And there we go! A working, albeit small, blog!
-
-Try playing more with the site. Try adding some more Markdown files. Explore
-querying other data from the `MarkdownRemark` nodes and adding them to the
-frontpage or blog posts pages.
-
-In this part of the tutorial, we've learned the foundations of building with
-Gatsby's data layer. You've learned how to _source_ and _transform_ data using
-plugins. How to use GraphQL to _map_ data to pages. Then how to build _page
-template components_ where you query for data for each page.
-
-## Where next?
-
-Now that you've built a Gatsby site, where do you head to next?
-=======
 ## What's coming next?
->>>>>>> f7ed4a13
 
 Next, you'll be learning about how to pull data into your Gatsby site using GraphQL with source plugins in [part five](/tutorial/part-five/) of the tutorial.