--- conflicted
+++ resolved
@@ -37,11 +37,7 @@
   return (
     <PageWithSidebar
       location={location}
-<<<<<<< HEAD
-      enableScrollSync={urlSegment === `tutorial`}
-=======
       enableScrollSync={urlSegment === "tutorial"}
->>>>>>> f71fea17
     >
       <Helmet>
         <title>{page.frontmatter.title}</title>
