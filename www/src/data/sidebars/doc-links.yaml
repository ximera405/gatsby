- title: Documentation
  key: docs
  breadcrumbTitle: Docs
  items:
    - title: Introduction
      link: /docs/
    - title: Quick Start
      link: /docs/quick-start/
    - title: Plugin Library
      link: /plugins/
    - title: Starter Library
      link: /starters/
    - title: Awesome Gatsby Resources
      link: /docs/awesome-gatsby-resources/
    - title: Recipes
      link: /docs/recipes/
      items:
        - title: Pages and Layouts
          link: /docs/recipes/pages-layouts/
        - title: Styling with CSS
          link: /docs/recipes/styling-css/
        - title: Working with Plugins
          link: /docs/recipes/working-with-plugins/
        - title: Working with Starters
          link: /docs/recipes/working-with-starters/
        - title: Working with Themes
          link: /docs/recipes/working-with-themes/
        - title: Sourcing Data
          link: /docs/recipes/sourcing-data/
        - title: Querying Data
          link: /docs/recipes/querying-data/
        - title: Working with Images
          link: /docs/recipes/working-with-images/
        - title: Transforming Data
          link: /docs/recipes/transforming-data/
        - title: Deploying Your Site
          link: /docs/recipes/deploying-your-site/
    - title: Reference Guides
      link: /docs/guides/
      items:
        - title: Preparing Your Environment
          link: /docs/preparing-your-environment/
          items:
            - title: Browser Support
              link: /docs/browser-support/
            - title: Gatsby on Windows
              link: /docs/gatsby-on-windows/
            - title: Gatsby on Linux
              link: /docs/gatsby-on-linux/
            - title: Configuring CA Certificates
              link: /docs/configuring-ca-certificates/
        - title: A/B Testing
          link: /docs/ab-testing/
          items:
            - title: A/B Testing with Google Analytics & Netlify
              link: /docs/ab-testing-with-google-analytics-and-netlify/
        - title: Deploying & Hosting
          link: /docs/deploying-and-hosting/
          items:
            - title: Preparing a Site for Deployment
              link: /docs/preparing-for-deployment/
              breadcrumbTitle: Preparing for Deployment
            - title: Deploying to Netlify
              link: /docs/deploying-to-netlify/
              breadcrumbTitle: Netlify
            - title: Deploying to AWS Amplify
              link: /docs/deploying-to-aws-amplify/
              breadcrumbTitle: AWS Amplify
            - title: Deploying to S3 & CloudFront
              link: /docs/deploying-to-s3-cloudfront/
              breadcrumbTitle: S3 & CloudFront
            - title: Deploying to Aerobatic
              link: /docs/deploying-to-aerobatic/
              breadcrumbTitle: Aerobatic
            - title: Deploying to Heroku
              link: /docs/deploying-to-heroku/
              breadcrumbTitle: Heroku
            - title: Deploying to ZEIT Now
              link: /docs/deploying-to-zeit-now/
              breadcrumbTitle: ZEIT Now
            - title: Deploying to Cloudflare Workers
              link: /docs/deploying-to-cloudflare-workers/
              breadcrumbTitle: Cloudflare Workers
            - title: Deploying to GitLab Pages
              link: /docs/deploying-to-gitlab-pages/
              breadcrumbTitle: GitLab Pages
            - title: Deploying to Render
              link: /docs/deploying-to-render/
              breadcrumbTitle: Render
            - title: Deploying to Tiiny Host
              link: /docs/deploying-to-tiiny-host/
              breadcrumbTitle: Tiiny Host
            - title: Deploying to Surge
              link: /docs/deploying-to-surge/
              breadcrumbTitle: Surge
            - title: Deploying to IIS
              link: /docs/deploying-to-iis/
              breadcrumbTitle: IIS
            - title: Deploying to Firebase Hosting
              link: /docs/deploying-to-firebase/
              breadcrumbTitle: Firebase Hosting
            - title: Deploying to KintoHub
              link: /docs/deploying-to-kintohub/
              breadcrumbTitle: KintoHub Hosting
            - title: Deploying to Gatsby Cloud
              link: /docs/deploying-to-gatsby-cloud/
              breadcrumbTitle: Gatsby Cloud
            - title: Adding a Path Prefix
              link: /docs/path-prefix/
            - title: How Gatsby Works with GitHub Pages
              link: /docs/how-gatsby-works-with-github-pages/
              breadcrumbTitle: GitHub Pages
            - title: Multi-Core Builds
              link: /docs/multi-core-builds/
            - title: Asset Prefix
              link: /docs/asset-prefix/
        - title: Custom Configuration
          link: /docs/customization/
          items:
            - title: Customizing Babel.js Config
              link: /docs/babel/
              breadcrumbTitle: Babel.js Config
            - title: Using Babel Plugin Macros
              link: /docs/babel-plugin-macros/
              breadcrumbTitle: Babel Plugin Macros
            - title: Adding a Custom Webpack Config
              link: /docs/add-custom-webpack-config/
              breadcrumbTitle: Webpack Config
            - title: Customizing html.js
              link: /docs/custom-html/
              breadcrumbTitle: html.js
            - title: Using Environment Variables
              link: /docs/environment-variables/
              breadcrumbTitle: Environment Variables
            - title: Running a Gatsby Preview Server
              link: /docs/running-a-gatsby-preview-server/
            - title: Using ESLint
              link: /docs/eslint/
              breadcrumbTitle: ESLint
            - title: Proxying API Requests
              link: /docs/api-proxy/
        - title: Images, Files & Video
          link: /docs/images-and-files/
          items:
            - title: Importing Assets Directly into Files
              link: /docs/importing-assets-into-files/
              breadcrumbTitle: Importing Assets into Files
            - title: Using the Static Folder
              link: /docs/static-folder/
              breadcrumbTitle: Static Folder
            - title: Using gatsby-image
              link: /docs/using-gatsby-image/
            - title: Working with Images in Gatsby
              link: /docs/working-with-images/
              breadcrumbTitle: Images in Gatsby
            - title: Preoptimizing Your Images
              link: /docs/preoptimizing-images/
              breadcrumbTitle: Preoptimizing Images
            - title: Working with Video
              link: /docs/working-with-video/
              breadcrumbTitle: Videos in Gatsby
            - title: Importing Media Content
              link: /docs/importing-media-content/
            - title: Working with GIFs
              link: /docs/working-with-gifs/
              breadcrumbTitle: GIFs in Gatsby
            - title: Working with Images in Markdown
              link: /docs/working-with-images-in-markdown/
              breadcrumbTitle: Images in Markdown
            - title: Preprocessing External Images
              link: /docs/preprocessing-external-images/
        - title: Sourcing Content & Data
          link: /docs/content-and-data/
          items:
            - title: Using Gatsby Without GraphQL
              link: /docs/using-gatsby-without-graphql/
              breadcrumbTitle: Gatsby Without GraphQL
            - title: Sourcing from the Filesystem
              link: /docs/sourcing-from-the-filesystem/
              breadcrumbTitle: From the Filesystem
            - title: Sourcing from Databases
              link: /docs/sourcing-from-databases/
              breadcrumbTitle: From Databases
            - title: Sourcing from Hosted Services
              link: /docs/sourcing-from-hosted-services/
              breadcrumbTitle: From Hosted Services
            - title: Sourcing from Private APIs
              link: /docs/sourcing-from-private-apis/
              breadcrumbTitle: From Private APIs
            - title: Sourcing from (Headless) CMSs
              link: /docs/headless-cms/
              breadcrumbTitle: From CMSs
              items:
                # This list should only include the top 5 CMSs by Gatsby plugin usage.
                # Please do not add your headless CMS here.
                # Instead, please add links on the /docs/headless-cms/ page
                - title: Sourcing from Contentful
                  link: /docs/sourcing-from-contentful/
                  breadcrumbTitle: Contentful
                - title: Sourcing from Netlify CMS
                  link: /docs/sourcing-from-netlify-cms/
                  breadcrumbTitle: Netlify CMS
                - title: Sourcing from WordPress
                  link: /docs/sourcing-from-wordpress/
                  breadcrumbTitle: WordPress
                - title: Sourcing from Prismic
                  link: /docs/sourcing-from-prismic/
                  breadcrumbTitle: Prismic
                - title: Sourcing from Drupal
                  link: /docs/sourcing-from-drupal/
                  breadcrumbTitle: Drupal
            - title: Sourcing Content from JSON or YAML
              link: /docs/sourcing-content-from-json-or-yaml/
              breadcrumbTitle: JSON or YAML
        - title: Querying Your Data with GraphQL
          link: /docs/graphql/
          breadcrumbTitle: Querying with GraphQL
          items:
            - title: Why Gatsby Uses GraphQL
              link: /docs/why-gatsby-uses-graphql/
            - title: GraphQL Query Options Reference
              link: /docs/graphql-reference/
            - title: Running Queries with the GraphiQL UI
              link: /docs/running-queries-with-graphiql/
            - title: Creating & Modifying Pages
              link: /docs/creating-and-modifying-pages/
            - title: Querying Data in Pages with GraphQL
              link: /docs/page-query/
            - title: Querying Data in Components with StaticQuery
              link: /docs/static-query/
              breadcrumbTitle: The StaticQuery Component
            - title: Querying Data in Components with the useStaticQuery Hook
              link: /docs/use-static-query/
              breadcrumbTitle: The useStaticQuery Hook
            - title: Using GraphQL Fragments
              link: /docs/using-graphql-fragments/
            - title: Creating Slugs for Pages
              link: /docs/creating-slugs-for-pages/
            - title: Creating Pages from Data Programmatically
              link: /docs/programmatically-create-pages-from-data/
            - title: Using Third-Party GraphQL APIs
              link: /docs/third-party-graphql/
            - title: Adding Markdown Pages
              link: /docs/adding-markdown-pages/
            - title: Adding a List of Markdown Blog Posts
              link: /docs/adding-a-list-of-markdown-blog-posts/
            - title: Using GraphQL Playground
              link: /docs/using-graphql-playground/
        - title: Plugins
          link: /docs/plugins/
          items:
            - title: What is a Plugin?
              link: /docs/what-is-a-plugin/
            - title: Using a Plugin in Your Site
              link: /docs/using-a-plugin-in-your-site/
            - title: What You Don't Need Plugins For
              link: /docs/what-you-dont-need-plugins-for/
            - title: Loading Plugins from Your Local Plugins Folder
              link: /docs/loading-plugins-from-your-local-plugins-folder/
            - title: Plugin Library
              link: /plugins/
            - title: Creating Plugins
              link: /docs/creating-plugins/
              items:
                - title: Naming a Plugin
                  link: /docs/naming-a-plugin/
                - title: Files Gatsby Looks for in a Plugin
                  link: /docs/files-gatsby-looks-for-in-a-plugin/
                - title: Creating a Generic Plugin
                  link: /docs/creating-a-generic-plugin/
                - title: Creating a Local Plugin
                  link: /docs/creating-a-local-plugin/
                - title: Creating a Source Plugin
                  link: /docs/creating-a-source-plugin/
                - title: Creating a Transformer Plugin
                  link: /docs/creating-a-transformer-plugin/
                - title: Configuring Usage with Plugin Options
                  link: /docs/configuring-usage-with-plugin-options/
                - title: Submit to Plugin Library
                  link: /contributing/submit-to-plugin-library/
                - title: Maintaining a Plugin
                  link: /docs/maintaining-a-plugin/
        - title: Themes
          link: /docs/themes/
          items:
            - title: What are Gatsby Themes?
              link: /docs/themes/what-are-gatsby-themes/
            - title: Getting Started
              link: /docs/themes/getting-started/
            - title: Using a Gatsby Theme
              link: /docs/themes/using-a-gatsby-theme/
            - title: Using Multiple Gatsby Themes
              link: /docs/themes/using-multiple-gatsby-themes/
            - title: Shadowing
              link: /docs/themes/shadowing/
            - title: Building Themes
              link: /docs/themes/building-themes/
            - title: Converting a Starter
              link: /docs/themes/converting-a-starter/
            - title: Theme Composition
              link: /docs/themes/theme-composition/
            - title: Conventions
              link: /docs/themes/conventions/
        - title: Starters
          link: /docs/starters/
          items:
            - title: Starter Library
              link: /starters/
            - title: Modifying a Starter
              link: /docs/modifying-a-starter/
            - title: Creating a Starter
              link: /docs/creating-a-starter/
        - title: Styling Your Site
          link: /docs/styling/
          breadcrumbTitle: Styling
          items:
            - title: Using Layout Components
              link: /docs/layout-components/
            - title: Standard, Global CSS Files
              link: /docs/global-css/
            - title: Component-Scoped CSS Modules
              link: /docs/css-modules/
            - title: Enhancing with CSS-in-JS
              link: /docs/css-in-js/
              items:
                - title: Emotion
                  link: /docs/emotion/
                - title: Styled-Components
                  link: /docs/styled-components/
            - title: CSS Libraries & Frameworks
              link: /docs/css-libraries-and-frameworks/
              items:
                - title: Typography.js
                  link: /docs/typography-js/
                - title: Using Sass
                  link: /docs/sass/
                - title: Using PostCSS
                  link: /docs/post-css/
                - title: Using TailwindCSS
                  link: /docs/tailwind-css/
                - title: Using Bulma
                  link: /docs/bulma/
                - title: Using Theme UI
                  link: /docs/theme-ui/
        - title: Adding Components to Markdown with MDX
          link: /docs/mdx/
          breadcrumbTitle: MDX
          items:
            - title: Getting Started with MDX
              link: /docs/mdx/getting-started/
            - title: Writing Pages
              link: /docs/mdx/writing-pages/
            - title: Importing and Using Components in MDX
              link: /docs/mdx/importing-and-using-components/
              breadcrumbTitle: Importing and Using Components
            - title: Customizing Markdown Components
              link: /docs/mdx/customizing-components/
            - title: Programmatically Creating Pages
              link: /docs/mdx/programmatically-creating-pages/
            - title: Using MDX Plugins
              link: /docs/mdx/plugins/
            - title: Markdown Syntax
              link: /docs/mdx/markdown-syntax/
        - title: Adding Testing
          link: /docs/testing/
          items:
            - title: Unit Testing
              link: /docs/unit-testing/
            - title: Testing Components with GraphQL
              link: /docs/testing-components-with-graphql/
            - title: End-to-end Testing
              link: /docs/end-to-end-testing/
            - title: Testing CSS-in-JS
              link: /docs/testing-css-in-js/
            - title: Testing React Components
              link: /docs/testing-react-components/
            - title: Visual Testing with Storybook
              link: /docs/visual-testing-with-storybook/
        - title: Debugging Gatsby
          link: /docs/debugging/
          breadcrumbTitle: Debugging
          items:
            - title: Debugging HTML Builds
              link: /docs/debugging-html-builds/
              breadcrumbTitle: HTML Builds
            - title: Debugging Replace Renderer API
              link: /docs/debugging-replace-renderer-api/
              breadcrumbTitle: Replace Renderer API
            - title: Debugging the Build Process
              link: /docs/debugging-the-build-process/
              breadcrumbTitle: The Build Process
            - title: Debugging Cache Issues
              link: /docs/debugging-cache-issues/
              breadcrumbTitle: Cache Issues
            - title: Tracing Gatsby Builds
              link: /docs/performance-tracing/
            - title: Debugging Async Lifecycles
              link: /docs/debugging-async-lifecycles/
              breadcrumbTitle: Async Lifecycles
            - title: Troubleshooting Common Errors
              link: /docs/troubleshooting-common-errors/
        - title: Adding App and Website Functionality
          link: /docs/adding-app-and-website-functionality/
          items:
            - title: Linking Between Pages
              link: /docs/linking-between-pages/
            - title: Adding Search
              link: /docs/adding-search/
              breadcrumbTitle: Search
              items:
                - title: Adding Search with Algolia
                  link: /docs/adding-search-with-algolia/
                - title: Adding Search with elasticlunr*
                  link: /docs/adding-search-with-elasticlunr/
                - title: Adding Search with js-search
                  link: /docs/adding-search-with-js-search/
            - title: Adding Analytics
              link: /docs/adding-analytics/
              breadcrumbTitle: Analytics
            - title: Adding Authentication
              link: /docs/building-a-site-with-authentication/
              breadcrumbTitle: Authentication
            - title: Adding Forms
              link: /docs/adding-forms/
              breadcrumbTitle: Forms
            - title: Adding React Components
              link: /docs/adding-react-components/
              breadcrumbTitle: React Components
            - title: Building a Contact Form
              link: /docs/building-a-contact-form/
            - title: Adding a 404 Page
              link: /docs/add-404-page/
              breadcrumbTitle: 404 Page
            - title: Adding an SEO Component
              link: /docs/add-seo-component/
              breadcrumbTitle: SEO Component
            - title: Adding Tags & Categories to Blog Posts
              link: /docs/adding-tags-and-categories-to-blog-posts/
              breadcrumbTitle: Blog Tags and Categories
            - title: Adding Pagination
              link: /docs/adding-pagination/
              breadcrumbTitle: Pagination
            - title: Adding Comments
              link: /docs/adding-comments/
              breadcrumbTitle: Comments
            - title: Creating a Sitemap
              link: /docs/creating-a-sitemap/
            - title: Adding an RSS Feed
              link: /docs/adding-an-rss-feed/
              breadcrumbTitle: RSS Feed
            - title: Adding Page Transitions
              link: /docs/adding-page-transitions/
              breadcrumbTitle: Page Transitions
              items:
                - title: Adding Page Transitions with gatsby-plugin-transition-link
                  link: /docs/adding-page-transitions-with-plugin-transition-link/
                  breadcrumbTitle: gatsby-plugin-transition-link
            - title: Making Your Site Accessible
              link: /docs/making-your-site-accessible/
            - title: Routing
              link: /docs/routing/
              items:
                - title: "@reach/router and Gatsby"
                  link: /docs/reach-router-and-gatsby/
                - title: Location Data from Props
                  link: /docs/location-data-from-props/
                - title: Creating Dynamic Navigation
                  link: /docs/creating-dynamic-navigation/
                - title: Client-only Routes & User Authentication
                  link: /docs/client-only-routes-and-user-authentication/
                  breadcrumbTitle: Client Routes & User Auth
            - title: Build Time and Client-side Data Fetching
              link: /docs/data-fetching/
            - title: Using Client-Side Only Packages
              link: /docs/using-client-side-only-packages/
            - title: Building an E-commerce Site
              link: /docs/building-an-e-commerce-site/
              items:
                - title: Building an E-commerce Site with Shopify
                  link: /docs/building-an-ecommerce-site-with-shopify/
                - title: Adding a Shopping Cart with Snipcart
<<<<<<< HEAD
                  link: /docs/adding-a-shopping-cart-with-snipcart
=======
                  link: /docs/adding-a-shopping-cart-with-snipcart/
>>>>>>> 02bf0587
                - title: Processing Payments with Stripe
                  link: /docs/processing-payments-with-stripe/
                - title: Processing Payments with Square
                  link: /docs/processing-payments-with-square/
                - title: Sourcing from Etsy
                  link: /docs/sourcing-from-etsy/
                - title: Sourcing from WooCommerce
                  link: /docs/sourcing-from-woocommerce/
        - title: Improving Performance
          link: /docs/performance/
          items:
            - title: Supporting Progressive Web Apps (PWAs)
              link: /docs/progressive-web-app/
              breadcrumbTitle: Supporting PWAs
            - title: Caching
              link: /docs/caching/
            - title: Using Local HTTPS
              link: /docs/local-https/
            - title: Auditing with Lighthouse
              link: /docs/audit-with-lighthouse/
            - title: Adding a Manifest File
              link: /docs/add-a-manifest-file/
            - title: Adding Offline Support with a Service Worker
              link: /docs/add-offline-support-with-a-service-worker/
              breadcrumbTitle: Offline Support with Service Worker
            - title: Adding Page Metadata
              link: /docs/add-page-metadata/
            - title: Search Engine Optimization (SEO)
              link: /docs/seo/
              breadcrumbTitle: SEO
            - title: Optimizing Site Performance with Guess.js
              link: /docs/optimizing-site-performance-with-guessjs/
              breadcrumbTitle: Guess.js
            - title: Profiling Site Performance with React Profiler
              link: /docs/profiling-site-performance-with-react-profiler/
              breadcrumbTitle: React Profiler
            - title: Scaling Issues
              link: /docs/scaling-issues/
            - title: Experimental Page Build Optimizations for Incremental Data Changes
              link: /docs/page-build-optimizations-for-incremental-data-changes/
        - title: Localization & Internationalization with Gatsby
          link: /docs/localization-i18n/
          breadcrumbTitle: Localization
          items:
            - title: Creating Prefixed 404 Pages for Different Languages
              link: /docs/creating-prefixed-404-pages-for-different-languages/
              breadcrumbTitle: Creating Prefixed 404 Pages
        - title: Porting to Gatsby
          link: /docs/porting-to-gatsby/
          items:
            - title: Porting from Create React App to Gatsby
              link: /docs/porting-from-create-react-app-to-gatsby/
              breadcrumbTitle: Create React App to Gatsby
            - title: Porting an HTML Site to Gatsby
              link: /docs/porting-an-html-site-to-gatsby/
              breadcrumbTitle: HTML to Gatsby
    - title: Gatsby API
      link: /docs/api-reference/
      items:
        - title: Gatsby Themes
          link: /docs/theme-api/
        - title: Gatsby Link
          link: /docs/gatsby-link/
        - title: Gatsby Image
          link: /docs/gatsby-image/
        - title: Gatsby Config
          link: /docs/gatsby-config/
        - title: Gatsby Browser APIs
          link: /docs/browser-apis/
        - title: Gatsby SSR APIs
          link: /docs/ssr-apis/
        - title: API Files
          link: /docs/api-files/
          items:
            - title: gatsby-config.js
              link: /docs/api-files-gatsby-config/
            - title: gatsby-browser.js
              link: /docs/api-files-gatsby-browser/
            - title: gatsby-node.js
              link: /docs/api-files-gatsby-node/
            - title: gatsby-ssr.js
              link: /docs/api-files-gatsby-ssr/
        - title: Actions
          link: /docs/actions/
        - title: GraphQL API
          link: /docs/graphql-api/
        - title: Gatsby Node APIs
          link: /docs/node-apis/
        - title: Gatsby Node Helpers
          link: /docs/node-api-helpers/
        - title: Node Model
          link: /docs/node-model/
        - title: Node Interface
          link: /docs/node-interface/
        - title: Customizing the GraphQL Schema
          link: /docs/schema-customization/
        - title: API Philosophy
          link: /docs/api-specification/
    - title: Releases & Migration
      link: /docs/releases-and-migration/
      items:
        - title: v2 Release Notes
          link: /docs/v2-release-notes/
        - title: v1 Release Notes
          link: /docs/v1-release-notes/
        - title: Migrating from v1 to v2
          link: /docs/migrating-from-v1-to-v2/
        - title: Migrating from v0 to v1
          link: /docs/migrating-from-v0-to-v1/
        - title: Upgrade for Minor or Patch Releases
          link: /docs/upgrade-gatsby-and-dependencies/
          breadcrumbTitle: Minor or Patch Releases
    - title: Conceptual Guide
      link: /docs/conceptual-guide/
      items:
        - title: The Gatsby Core Philosophy
          link: /docs/gatsby-core-philosophy/
        - title: Gatsby Project Structure
          link: /docs/gatsby-project-structure/
        - title: Plugins, Themes, & Starters
          link: /docs/plugins-themes-and-starters/
        - title: Overview of the Gatsby Build Process
          link: /docs/overview-of-the-gatsby-build-process/
        - title: Building with Components
          link: /docs/building-with-components/
        - title: Lifecycle APIs
          link: /docs/gatsby-lifecycle-apis/
        - title: Gatsby Magic
          link: /docs/gatsby-magic/
        - title: React Hydration
          link: /docs/react-hydration/
        - title: PRPL Pattern
          link: /docs/prpl-pattern/
        - title: GraphQL Concepts
          link: /docs/graphql-concepts/
        - title: Security in Gatsby
          link: /docs/security-in-gatsby/
        - title: Theme Shadowing
          link: /docs/how-shadowing-works/
    - title: Gatsby Internals
      link: /docs/gatsby-internals/
      items:
        - title: How APIs/Plugins Are Run
          link: /docs/how-plugins-apis-are-run/
        - title: Node Creation
          link: /docs/node-creation/
        - title: Schema Generation
          link: /docs/schema-generation/
          items:
            - title: Building the GqlType
              link: /docs/schema-gql-type/
            - title: Building the Input Filters
              link: /docs/schema-input-gql/
            - title: Querying with Sift
              link: /docs/schema-sift/
            - title: Connections
              link: /docs/schema-connections/
        - title: Page Creation
          link: /docs/page-creation/
        - title: Page -> Node Dependencies
          link: /docs/page-node-dependencies/
        - title: Node Tracking
          link: /docs/node-tracking/
        - title: Internal Data Bridge
          link: /docs/internal-data-bridge/
        - title: Queries
          link: /docs/query-behind-the-scenes/
          items:
            - title: Query Extraction
              link: /docs/query-extraction/
            - title: Query Execution
              link: /docs/query-execution/
            - title: Normal vs StaticQueries
              link: /docs/static-vs-normal-queries/
        - title: Write out Pages
          link: /docs/write-pages/
        - title: Webpack & SSR
          link: /docs/webpack-and-ssr/
          items:
            - title: Building the JavaScript App
              link: /docs/production-app/
            - title: Page HTML Generation
              link: /docs/html-generation/
            - title: Code Splitting and Prefetching
              link: /docs/how-code-splitting-works/
        - title: Resource Handling & Service Workers
          link: /docs/resource-handling-and-service-workers/
        - title: Data Storage (Redux)
          link: /docs/data-storage-redux/
        - title: Build Caching
          link: /docs/build-caching/
        - title: Terminology
          link: /docs/gatsby-internals-terminology/
    - title: Using Gatsby Professionally
      link: /docs/using-gatsby-professionally/
      items:
        - title: Introduction - Convincing Others to Use Gatsby
          link: /docs/convincing-others/
          breadcrumbTitle: Convincing Others to Use Gatsby
        - title: Your First Professional Project
          link: /docs/first-professional-project/
        - title: Winning Over Different Stakeholders
          link: /docs/winning-over-stakeholders/
          breadcrumbTitle: Winning Over Stakeholders
          items:
            - title: Developers
              link: /docs/winning-over-developers/
            - title: Engineering Leaders
              link: /docs/winning-over-engineering-leaders/
            - title: Marketers
              link: /docs/winning-over-marketers/
            - title: Executives
              link: /docs/winning-over-executives/
            - title: Clients*
              link: /docs/winning-over-clients/
            - title: Content Creators
              link: /docs/winning-over-content-creators/
        - title: Spreading Gatsby In Different Types of Organizations
          link: /docs/different-organization-types/
          breadcrumbTitle: Spreading Gatsby
          items:
            - title: As a Freelancer*
              link: /docs/gatsby-for-freelancers/
            - title: Inside an Agency
              link: /docs/gatsby-for-agencies/
              items:
                - title: Lower Bids, More Profit
                  link: /docs/lower-bids-more-profit/
                - title: Faster Recruiting
                  link: /docs/faster-recruiting/
                - title: Sanitize Your Stack
                  link: /docs/sanitize-your-stack/
                - title: Why Agencies Go Gatsby-Only
                  link: /docs/going-gatsby-only/
            - title: Inside a Company
              link: /docs/gatsby-for-companies/
            - title: Inside an Enterprise (Large Company)
              link: /docs/gatsby-in-the-enterprise/
              breadcrumbTitle: Inside an Enterprise
              items:
                - title: Answering IT/Security Questions
                  link: /docs/answering-it-security/
                - title: Setting Up Gatsby Without Gatsby New
                  link: /docs/setting-up-gatsby-without-gatsby-new/
        - title: Best Practices for Orgs*
          link: /docs/best-practices-for-orgs/
          items:
            - title: Sharing Components Across Websites
              link: /docs/sharing-components-across-websites/
              breadcrumbTitle: Sharing Components
              items:
                - title: Component Libraries
                  link: /docs/component-libraries/
                - title: Making Components Discoverable*
                  link: /docs/making-components-discoverable/
        - title: How Gatsby Boosts Your Career
          link: /docs/how-gatsby-boosts-career/
    - title: Contributing
      link: /contributing/
      items:
        - title: Community
          link: /contributing/community/
        - title: How to Contribute
          link: /contributing/how-to-contribute/
    - title: Partnering With Gatsby
      link: /docs/partnering-with-gatsby/
      items:
        - title: Integrating & Partnering For Vendors
          link: /docs/gatsby-vendor-partnership/
        - title: Agency Partnership Program
          link: /docs/gatsby-agency-partnership/
    - title: Commands (Gatsby CLI)
      link: /docs/gatsby-cli/
    - title: Cheat Sheet
      link: /docs/cheat-sheet/
    - title: Glossary
      link: /docs/glossary/
      items:
        - title: Build
          link: /docs/glossary/build/
        - title: Content Delivery Network
          link: /docs/glossary/content-delivery-network/
        - title: Continuous Deployment
          link: /docs/glossary/continuous-deployment/
        - title: Decoupled Drupal
          link: /docs/glossary/decoupled-drupal/
        - title: GraphQL
          link: /docs/glossary/graphql/
        - title: Headless CMS
          link: /docs/glossary/headless-cms/
        - title: Headless WordPress
          link: /docs/glossary/headless-wordpress/
        - title: Hydration
          link: /docs/glossary/hydration/
        - title: JAMStack
          link: /docs/glossary/jamstack/
        - title: Markdown
          link: /docs/glossary/markdown/
        - title: MDX
          link: /docs/glossary/mdx/
        - title: Node.js
          link: /docs/glossary/node/
        - title: React
          link: /docs/glossary/react/
        - title: Server Side Rendering
          link: /docs/glossary/server-side-rendering/
        - title: Static Site Generator
          link: /docs/glossary/static-site-generator/
        - title: webpack
          link: /docs/glossary/webpack/
        - title: WPGraphQL
          link: /docs/glossary/wpgraphql/
    - title: Gatsby Telemetry
      link: /docs/telemetry/
    - title: Gatsby Feedback
      link: /docs/cli-feedback/
    - title: Gatsby REPL
      link: /docs/gatsby-repl/<|MERGE_RESOLUTION|>--- conflicted
+++ resolved
@@ -479,11 +479,7 @@
                 - title: Building an E-commerce Site with Shopify
                   link: /docs/building-an-ecommerce-site-with-shopify/
                 - title: Adding a Shopping Cart with Snipcart
-<<<<<<< HEAD
-                  link: /docs/adding-a-shopping-cart-with-snipcart
-=======
                   link: /docs/adding-a-shopping-cart-with-snipcart/
->>>>>>> 02bf0587
                 - title: Processing Payments with Stripe
                   link: /docs/processing-payments-with-stripe/
                 - title: Processing Payments with Square
