--- conflicted
+++ resolved
@@ -34,11 +34,7 @@
 msgstr ""
 
 #: src/components/navigation-mobile.js:45
-<<<<<<< HEAD
-#: src/components/navigation.js:89
-=======
 #: src/components/navigation.js:88
->>>>>>> 02bf0587
 msgid "Docs"
 msgstr ""
 
@@ -47,51 +43,16 @@
 msgstr ""
 
 #: src/components/navigation-mobile.js:47
-<<<<<<< HEAD
-#: src/components/navigation.js:91
-=======
 #: src/components/navigation.js:90
->>>>>>> 02bf0587
 msgid "Plugins"
 msgstr ""
 
 #: src/components/navigation-mobile.js:48
-<<<<<<< HEAD
-#: src/components/navigation.js:93
-=======
 #: src/components/navigation.js:92
->>>>>>> 02bf0587
 msgid "Blog"
 msgstr ""
 
 #: src/components/navigation-mobile.js:49
-<<<<<<< HEAD
-#: src/components/navigation.js:94
-msgid "Showcase"
-msgstr ""
-
-#: src/components/navigation.js:90
-msgid "Tutorial"
-msgstr ""
-
-#: src/components/navigation.js:92
-msgid "Features"
-msgstr ""
-
-#: src/components/navigation.js:95
-msgid "Contributing"
-msgstr ""
-
-#: src/components/navigation.js:167
-msgid "Gatsby, Back to homepage"
-msgstr ""
-
-#: src/components/navigation.js:177
-msgid "Gatsby Logo"
-msgstr ""
-
-#: src/components/navigation.js:183
-=======
 #: src/components/navigation.js:93
 msgid "Showcase"
 msgstr ""
@@ -117,7 +78,6 @@
 msgstr ""
 
 #: src/components/navigation.js:182
->>>>>>> 02bf0587
 msgid "Primary Navigation"
 msgstr ""
 
